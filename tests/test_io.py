"""Tests related to converting Pyoframe objects to strings or writing them to files."""

import os
import re
from tempfile import TemporaryDirectory

import gurobipy as gp
import polars as pl
import pytest
from polars.testing import assert_frame_equal

from pyoframe import Model, Variable
from pyoframe._constants import _Solver


def test_variables_to_string(solver):
    m = Model(solver)
    m.x1 = Variable()
    m.x2 = Variable()
    m.x3 = Variable()
    m.x4 = Variable()
    expression = 5 * m.x1 + 3.4 * m.x2 - 2.1 * m.x3 + 1.1231237019273 * m.x4
    assert expression.to_str() == "5 x1 +3.4 x2 -2.1 x3 +1.12312 x4"


def test_variables_to_string_with_dimensions(solver):
    df = pl.DataFrame(
        {
            "x": [1, 2, 1, 2],
            "y": [1, 1, 2, 2],
        }
    )
    m = Model(solver)
    m.v1 = Variable(df)
    m.v2 = Variable(df)
    m.v3 = Variable(df)
    m.v4 = Variable(df)

    expression_with_dimensions = (
        5 * m.v1 + 3.4 * m.v2 - 2.1 * m.v3 + 1.1231237019273 * m.v4
    )
    assert_frame_equal(
        expression_with_dimensions.to_str(return_df=True),
        pl.DataFrame(
            [
                [1, 1, "5 v1[1,1] +3.4 v2[1,1] -2.1 v3[1,1] +1.12312 v4[1,1]"],
                [2, 1, "5 v1[2,1] +3.4 v2[2,1] -2.1 v3[2,1] +1.12312 v4[2,1]"],
                [1, 2, "5 v1[1,2] +3.4 v2[1,2] -2.1 v3[1,2] +1.12312 v4[1,2]"],
                [2, 2, "5 v1[2,2] +3.4 v2[2,2] -2.1 v3[2,2] +1.12312 v4[2,2]"],
            ],
            schema=["x", "y", "expression"],
            orient="row",
        ),
    )


def test_expression_with_const_to_str(solver):
    m = Model(solver)
    m.x1 = Variable()
    expr = 5 + 2 * m.x1
    assert str(expr) == "2 x1 +5"


def test_constraint_to_str(solver):
    if not solver.supports_quadratics:
        pytest.skip("Solver does not support quadratic constraints.")
    m = Model(solver)
    m.x1 = Variable()
    m.constraint = m.x1**2 <= 5
    assert (
        repr(m.constraint)
        == """<Constraint 'constraint' terms=2 type=quadratic>
x1 * x1 <= 5"""
    )

    # Now with dimensions
    m.x2 = Variable({"x": [1, 2, 3]})
    m.constraint_2 = m.x2 * m.x1 <= 5
    assert_frame_equal(
        m.constraint_2.to_str(return_df=True),
        pl.DataFrame(
            [
                [1, "x2[1] * x1 <= 5"],
                [2, "x2[2] * x1 <= 5"],
                [3, "x2[3] * x1 <= 5"],
            ],
            schema=["x", "constraint"],
            orient="row",
        ),
    )


def test_write_lp(use_var_names, solver: _Solver):
    m = Model(solver=solver, solver_uses_variable_names=use_var_names)

    if not solver.supports_write:
        with pytest.raises(
            NotImplementedError,
            match=re.escape(f"{solver.name} does not support .write()"),
        ):
            m.write("test.lp")
        return

<<<<<<< HEAD
    if not use_var_names and solver.supports_repeat_names:
        with pytest.raises(
            ValueError,
            match=re.escape(
                f"{solver.name} requires use_var_names=True to use .write()"
=======
    if not use_var_names and solver.block_auto_names:
        with pytest.raises(
            ValueError,
            match=re.escape(
                f"{solver.name} requires solver_uses_variable_names=True to use .write()"
>>>>>>> f7c01d3b
            ),
        ):
            m.write("test.lp")
        return

    with TemporaryDirectory() as tmpdir:
        cities = pl.DataFrame(
            {
                "city": ["Toronto", "Montreal", "Vancouver"],
                "country": ["CAN", "CAN", "CAN"],
                "rent": [1000, 800, 1200],
                "capacity": [100, 200, 150],
            }
        )
        m.population = Variable(cities[["country", "city"]])
        m.minimize = (cities[["country", "city", "rent"]] * m.population).sum()
        m.total_pop = m.population.sum() >= 310
        m.capacity_constraint = m.population <= cities[["country", "city", "capacity"]]

        file_path = os.path.join(tmpdir, "test.lp")
        m.write(file_path)
        m.optimize()
        obj_value = m.objective.value
        gp_model = gp.read(file_path)
        gp_model.optimize()
        assert gp_model.ObjVal == obj_value

        with open(file_path) as f:
            if use_var_names:
                assert "population[CAN,Toronto]" in f.read()
            else:
                assert "population[CAN,Toronto]" not in f.read()


def test_write_sol(use_var_names, solver):
<<<<<<< HEAD
    if not solver.supports_write or (
        not use_var_names and solver.supports_repeat_names
    ):
=======
    if not (solver.supports_write and (use_var_names or not solver.block_auto_names)):
>>>>>>> f7c01d3b
        pytest.skip(f"{solver.name} does not support writing solution files.")
    with TemporaryDirectory() as tmpdir:
        m = Model(solver, solver_uses_variable_names=use_var_names)
        cities = pl.DataFrame(
            {
                "city": ["Toronto", "Montreal", "Vancouver"],
                "country": ["CAN", "CAN", "CAN"],
                "rent": [1000, 800, 1200],
                "capacity": [100, 200, 150],
            }
        )
        m.population = Variable(cities[["country", "city"]])
        m.minimize = (cities[["country", "city", "rent"]] * m.population).sum()
        m.total_pop = m.population.sum() >= 310
        m.capacity_constraint = m.population <= cities[["country", "city", "capacity"]]

        file_path = os.path.join(tmpdir, "test.sol")
        m.optimize()
        m.write(file_path)

        with open(file_path) as f:
            if use_var_names:
                assert "population[CAN,Toronto]" in f.read()
            else:
                assert "population[CAN,Toronto]" not in f.read()


if __name__ == "__main__":
    pytest.main([__file__])<|MERGE_RESOLUTION|>--- conflicted
+++ resolved
@@ -101,19 +101,11 @@
             m.write("test.lp")
         return
 
-<<<<<<< HEAD
-    if not use_var_names and solver.supports_repeat_names:
-        with pytest.raises(
-            ValueError,
-            match=re.escape(
-                f"{solver.name} requires use_var_names=True to use .write()"
-=======
     if not use_var_names and solver.block_auto_names:
         with pytest.raises(
             ValueError,
             match=re.escape(
                 f"{solver.name} requires solver_uses_variable_names=True to use .write()"
->>>>>>> f7c01d3b
             ),
         ):
             m.write("test.lp")
@@ -149,13 +141,7 @@
 
 
 def test_write_sol(use_var_names, solver):
-<<<<<<< HEAD
-    if not solver.supports_write or (
-        not use_var_names and solver.supports_repeat_names
-    ):
-=======
     if not (solver.supports_write and (use_var_names or not solver.block_auto_names)):
->>>>>>> f7c01d3b
         pytest.skip(f"{solver.name} does not support writing solution files.")
     with TemporaryDirectory() as tmpdir:
         m = Model(solver, solver_uses_variable_names=use_var_names)
