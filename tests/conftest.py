--- conflicted
+++ resolved
@@ -3,18 +3,22 @@
 import pyoframe as pf
 from pyoframe.constants import SUPPORTED_SOLVERS
 
-<<<<<<< HEAD
 _installed_solvers = []
-=======
-_available_solvers = []
 for s in SUPPORTED_SOLVERS:
     try:
         pf.Model(solver=s.name)
-        _available_solvers.append(s)
+        _installed_solvers.append(s)
     except RuntimeError:
         pass
-if not _available_solvers:
-    raise ValueError("No solvers installed. Cannot run tests.")
+if not _installed_solvers:
+    raise ValueError("No solvers detected. Make sure a solver is installed.")
+
+
+@pytest.fixture(params=SUPPORTED_SOLVERS, ids=lambda s: s.name)
+def solver(request):
+    if request.param not in _installed_solvers:
+        return pytest.skip("Solver not installed.")
+    return request.param
 
 
 @pytest.fixture(autouse=True)
@@ -22,25 +26,6 @@
     # Force each test to use the solver fixture if appropriateF
     pf.Config.default_solver = "raise"
 
->>>>>>> f774d7ef
-
-for solver in SUPPORTED_SOLVERS:
-    try:
-        pf.Model(solver=solver)
-        _installed_solvers.append(solver)
-    except RuntimeError:
-        pass
-
-if _installed_solvers == []:
-    raise ValueError("No solvers detected.")
-
-
-@pytest.fixture(params=_installed_solvers, ids=lambda s: s.name)
-def solver(request):
-    if request.param not in _available_solvers:
-        return pytest.skip("Solver not installed.")
-    return request.param
-
 
 @pytest.fixture(params=[True, False])
 def use_var_names(request):
