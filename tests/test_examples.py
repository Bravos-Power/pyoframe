--- conflicted
+++ resolved
@@ -68,18 +68,13 @@
         skip_solvers=["highs", "ipopt"],  # Has quadratics and binary variables
         is_mip=True,
     ),
-<<<<<<< HEAD
     Example("sudoku", is_mip=True),  # Binary variables
     Example("production_planning"),  # Linear continuous problem,
     Example(
         "portfolio_optim",
         skip_solvers=["highs"],  # HiGHS doesn't support quadratic objectives
     ),  # Quadratic continuous problem - works with Gurobi and IPOPT!
-=======
-    Example("sudoku"),
-    Example("pumped_storage"),
-    Example("production_planning"),
->>>>>>> 51503d8f
+    Example("pumped_storage", is_mip=True), # Binary variables
 ]
 
 
@@ -266,7 +261,6 @@
 
             for c in model.constraints:
                 try:
-<<<<<<< HEAD
                     if hasattr(c.dual, "write_csv"):
                         c.dual.write_csv(results_dir / f"{c.name}.csv")
                     else:
@@ -274,11 +268,7 @@
                         pl.DataFrame({c.name: [c.dual]}).write_csv(
                             results_dir / f"{c.name}.csv"
                         )
-                except pl.exceptions.ComputeError as e:
-=======
-                    c.dual.write_csv(results_dir / f"{c.name}.csv")
-                except RuntimeError as e:
->>>>>>> 51503d8f
+                except (pl.exceptions.ComputeError, RuntimeError) as e:
                     if "Unable to retrieve attribute 'Pi'" in str(e):
                         pass
                     else:
