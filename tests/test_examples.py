"""Module to automatically run and test the examples to ensure consistent results over time."""

from __future__ import annotations

import importlib
import os
import shutil
import sys
from dataclasses import dataclass
from pathlib import Path
from tempfile import TemporaryDirectory
from typing import Any

import polars as pl
import pytest
from polars.testing import assert_frame_equal

import pyoframe as pf
from pyoframe._constants import SUPPORTED_SOLVERS, _Solver
from tests.util import get_tol_pl


@dataclass
class Example:
    folder_name: str
    unique_solution: bool = True
    is_mip: bool = False
    is_quadratic: bool = False

    def supports_solver(self, solver: _Solver) -> bool:
        if self.is_mip and not solver.supports_integer_variables:
            return False
        if self.is_quadratic and not solver.supports_quadratics:
            return False
        return True

    def import_model_module(self):
        parent_dir = os.path.abspath(os.path.join(os.path.dirname(__file__), ".."))
        if parent_dir not in sys.path:
            sys.path.insert(0, parent_dir)
        return importlib.import_module(f"tests.examples.{self.folder_name}.model")

    def import_solve_func(self):
        return self.import_model_module().solve_model

    def get_results_path(self):
        path = Path("tests/examples") / self.folder_name / "results"
        assert path.exists(), (
            f"Results directory {path} does not exist. Working directory: {os.getcwd()}"
        )
        return path

    def get_solve_with_gurobipy(self) -> Any | None:
        parent_dir = os.path.abspath(os.path.join(os.path.dirname(__file__), ".."))
        if parent_dir not in sys.path:
            sys.path.insert(0, parent_dir)
        try:
            return importlib.import_module(
                f"tests.examples.{self.folder_name}.model_gurobipy"
            ).main
        except ModuleNotFoundError:
            return None


EXAMPLES = [
    Example("diet_problem"),
    Example("facility_problem", is_mip=True),
    Example("cutting_stock_problem", unique_solution=False, is_mip=True),
    Example("facility_location", unique_solution=False, is_mip=True, is_quadratic=True),
    Example("sudoku", is_mip=True),
    Example("production_planning"),
    Example("portfolio_optim", is_quadratic=True),
    Example("pumped_storage", is_mip=True),
]


def compare_results_dir(expected_dir, test_dir, solver):
    for file in test_dir.iterdir():
        assert (expected_dir / file.name).exists(), (
            f"File {file.name} not found in expected directory"
        )

        expected = expected_dir / file.name
        if file.suffix == ".sol":
            check_sol_equal(expected, file)
        elif file.suffix == ".lp":
            if pf.Config.maintain_order:
                check_lp_equal(expected, file)
        elif file.suffix == ".csv":
            df1 = pl.read_csv(expected)
            df2 = pl.read_csv(file)
            assert_frame_equal(df1, df2, check_row_order=False, **get_tol_pl(solver))
        else:
            raise ValueError(f"Unexpected file {file}")


def check_lp_equal(file_expected: Path, file_actual: Path):
    def keep_line(line):
        return "\\ Signature: 0x" not in line and line.strip() != ""

    with open(file_expected) as f1:
        with open(file_actual) as f2:
            for line1, line2 in zip(
                filter(keep_line, f1.readlines()), filter(keep_line, f2.readlines())
            ):
                assert line1.strip() == line2.strip(), (
                    f"LP files {file_expected} and {file_actual} are different"
                )


def check_integer_solutions_only(sol_file):
    sol = parse_sol(sol_file)
    for name, value in sol:
        assert value.is_integer(), f"Variable {name} has non-integer value {value}"


def check_sol_equal(expected_sol_file, actual_sol_file):
    # Remove comments and empty lines
    expected_result = parse_sol(expected_sol_file)
    actual_result = parse_sol(actual_sol_file)

    tol = 1e-8 if pf.Config.maintain_order else 1e-6
    for (expected_name, expected_value), (actual_name, actual_value) in zip(
        expected_result, actual_result
    ):
        assert expected_name == actual_name, (
            f"Variable names do not match: {expected_name} != {actual_name}\n{expected_result}\n\n{actual_result}"
        )
        assert expected_value - tol <= actual_value <= expected_value + tol, (
            f"Variable {actual_name} in solution file does not match expected value {expected_value}"
        )


def parse_sol(sol_file_path) -> list[tuple[str, float]]:
    with open(sol_file_path) as f:
        sol = f.read()
    sol = sol.partition("\nHiGHS v1\n")[0]  # Cut out everything after this
    sol = [line.strip() for line in sol.split("\n")]
    sol = [line for line in sol if not (line.startswith("#") or line == "")]
    sol = [line.partition(" ") for line in sol]
    sol = sorted(sol, key=lambda x: x[0])
    sol_numeric = {}
    for name, _, value in sol:
        # So that comparisons with gurobipy work
        if name == "ONE":
            continue

        try:
            sol_numeric[name] = float(value)
        except ValueError:
            pass

    return list(sol_numeric.items())


def pytest_generate_tests(metafunc):
    if "test_examples_config" in metafunc.fixturenames:
        metafunc.parametrize(
            "test_examples_config",
            [
                (False, True),
                (True, True),
                (True, False),
            ],
            ids=[
                "",
                "named",
                "named-unordered",
            ],
        )


@pytest.mark.parametrize("example", EXAMPLES, ids=lambda x: x.folder_name)
def test_examples(example, solver: _Solver, test_examples_config):
    use_var_names, maintain_order = test_examples_config

    if not example.supports_solver(solver):
        pytest.skip(
            f"Skipping example {example.folder_name} for solver {solver.name} due to unsupported features"
        )

    pf.Config.maintain_order = maintain_order
    pf.Config.default_solver = solver

    solver_func = example.import_solve_func()
    model = solver_func(use_var_names)

    with TemporaryDirectory() as tmpdir:
        tmpdir = Path(tmpdir)
        write_results(example, model, tmpdir, solver)
        compare_results_dir(example.get_results_path(), tmpdir, solver)


@pytest.mark.parametrize("example", EXAMPLES, ids=lambda x: x.folder_name)
def test_gurobi_model_matches(example):
    gurobipy_solve = example.get_solve_with_gurobipy()
    if gurobipy_solve is None:
        pytest.skip("No gurobi model found")
    result = gurobipy_solve()
    with TemporaryDirectory() as tmpdir:
        tmpdir = Path(tmpdir)
        result.write(str(tmpdir / "solution-gurobi-pretty.sol"))
        pl.DataFrame({"value": [result.getObjective().getValue()]}).write_csv(
            tmpdir / "objective.csv"
        )
        compare_results_dir(example.get_results_path(), tmpdir, "gurobi")


def write_results(example: Example, model: pf.Model, results_dir, solver: _Solver):
<<<<<<< HEAD
    if solver.supports_write and (
        model.solver_uses_variable_names or not solver.supports_repeat_names
    ):
        readability = "pretty" if model.use_var_names else "machine"
=======
    supports_write = solver.supports_write and (
        model.solver_uses_variable_names or not solver.block_auto_names
    )
    if supports_write:
        readability = "pretty" if model.solver_uses_variable_names else "machine"
>>>>>>> f7c01d3b
        model.write(results_dir / f"problem-{model.solver.name}-{readability}.lp")

    if model.has_objective:
        pl.DataFrame({"value": [model.objective.value]}).write_csv(
            results_dir / "objective.csv"
        )

    if example.unique_solution:
<<<<<<< HEAD
        if solver.supports_write and (
            model.use_var_names or not solver.supports_repeat_names
        ):
            readability = "pretty" if model.use_var_names else "machine"
=======
        if supports_write:
>>>>>>> f7c01d3b
            model.write(results_dir / f"solution-{model.solver.name}-{readability}.sol")

        module = example.import_model_module()
        if hasattr(module, "write_solution"):
            module.write_solution(model, results_dir)
        else:
            for v in model.variables:
                if hasattr(v.solution, "write_csv"):
                    v.solution.write_csv(results_dir / f"{v.name}.csv")
                else:
                    # Handle scalar values
                    pl.DataFrame({v.name: [v.solution]}).write_csv(
                        results_dir / f"{v.name}.csv"
                    )

            if solver.supports_duals and not example.is_mip:
                for c in model.constraints:
                    dual = c.dual
                    if hasattr(dual, "write_csv"):
                        dual.write_csv(results_dir / f"{c.name}.csv")
                    else:
                        # Handle scalar values
                        pl.DataFrame({c.name: [dual]}).write_csv(
                            results_dir / f"{c.name}.csv"
                        )


if __name__ == "__main__":
    problem_selection = int(
        input(
            "Choose which of the following results you'd like to rewrite.\n0: ALL\n"
            + "\n".join(
                str(i + 1) + ": " + example.folder_name
                for i, example in enumerate(EXAMPLES)
            )
            + "\n"
        )
    )

    solver_selection = int(
        input(
            "Choose which of the following solvers you'd like to rewrite.\n0: ALL\n"
            + "\n".join(
                str(i + 1) + ": " + solver.name
                for i, solver in enumerate(SUPPORTED_SOLVERS)
            )
            + "\n"
        )
    )

    if problem_selection == 0:
        problem_selection = EXAMPLES
    else:
        problem_selection = [EXAMPLES[problem_selection - 1]]

    solvers = (
        SUPPORTED_SOLVERS
        if solver_selection == 0
        else [SUPPORTED_SOLVERS[solver_selection - 1]]
    )

    for example in problem_selection:
        results_dir = example.get_results_path()
        if solver_selection == 0:
            if results_dir.exists():
                shutil.rmtree(results_dir)
        solve_model = example.import_solve_func()
        for solver in solvers:
            if not example.supports_solver(solver):
                continue
            pf.Config.default_solver = solver.name
            for use_var_names in [True, False]:
                write_results(example, solve_model(use_var_names), results_dir, solver)<|MERGE_RESOLUTION|>--- conflicted
+++ resolved
@@ -207,18 +207,11 @@
 
 
 def write_results(example: Example, model: pf.Model, results_dir, solver: _Solver):
-<<<<<<< HEAD
-    if solver.supports_write and (
-        model.solver_uses_variable_names or not solver.supports_repeat_names
-    ):
-        readability = "pretty" if model.use_var_names else "machine"
-=======
     supports_write = solver.supports_write and (
         model.solver_uses_variable_names or not solver.block_auto_names
     )
     if supports_write:
         readability = "pretty" if model.solver_uses_variable_names else "machine"
->>>>>>> f7c01d3b
         model.write(results_dir / f"problem-{model.solver.name}-{readability}.lp")
 
     if model.has_objective:
@@ -227,14 +220,7 @@
         )
 
     if example.unique_solution:
-<<<<<<< HEAD
-        if solver.supports_write and (
-            model.use_var_names or not solver.supports_repeat_names
-        ):
-            readability = "pretty" if model.use_var_names else "machine"
-=======
         if supports_write:
->>>>>>> f7c01d3b
             model.write(results_dir / f"solution-{model.solver.name}-{readability}.sol")
 
         module = example.import_model_module()
