"""Module to automatically run and test the examples to ensure consistent results over time."""

from __future__ import annotations

import importlib
import os
import shutil
import sys
from dataclasses import dataclass
from pathlib import Path
from tempfile import TemporaryDirectory
from typing import Any

import polars as pl
import pytest
from polars.testing import assert_frame_equal

import pyoframe as pf
from pyoframe._constants import SUPPORTED_SOLVERS, _Solver
from tests.util import get_tol_pl


@dataclass
class Example:
    folder_name: str
    unique_solution: bool = True
    is_mip: bool = False
    is_quadratic: bool = False

    def supports_solver(self, solver: _Solver) -> bool:
        if self.is_mip and not solver.supports_integer_variables:
            return False
        if self.is_quadratic and not solver.supports_quadratics:
            return False
        return True

    def import_model_module(self):
        parent_dir = os.path.abspath(os.path.join(os.path.dirname(__file__), ".."))
        if parent_dir not in sys.path:
            sys.path.insert(0, parent_dir)
        return importlib.import_module(f"tests.examples.{self.folder_name}.model")

    def import_solve_func(self):
        return self.import_model_module().solve_model

    def get_results_path(self):
        path = Path("tests/examples") / self.folder_name / "results"
        assert path.exists(), (
            f"Results directory {path} does not exist. Working directory: {os.getcwd()}"
        )
        return path

    def get_solve_with_gurobipy(self) -> Any | None:
        parent_dir = os.path.abspath(os.path.join(os.path.dirname(__file__), ".."))
        if parent_dir not in sys.path:
            sys.path.insert(0, parent_dir)
        try:
            return importlib.import_module(
                f"tests.examples.{self.folder_name}.model_gurobipy"
            ).main
        except ModuleNotFoundError:
            return None


EXAMPLES = [
    Example("diet_problem"),
    Example("facility_problem", is_mip=True),
    Example("cutting_stock_problem", unique_solution=False, is_mip=True),
    Example("facility_location", unique_solution=False, is_mip=True, is_quadratic=True),
    Example("sudoku", is_mip=True),
    Example("production_planning"),
    Example("portfolio_optim", is_quadratic=True),
    Example("pumped_storage", is_mip=True),
]


def compare_results_dir(expected_dir, test_dir, solver):
    for file in test_dir.iterdir():
        assert (expected_dir / file.name).exists(), (
            f"File {file.name} not found in expected directory"
        )

        expected = expected_dir / file.name
        if file.suffix == ".sol":
            check_sol_equal(expected, file)
        elif file.suffix == ".lp":
            if pf.Config.maintain_order:
                check_lp_equal(expected, file)
        elif file.suffix == ".csv":
            df1 = pl.read_csv(expected)
            df2 = pl.read_csv(file)
            assert_frame_equal(df1, df2, check_row_order=False, **get_tol_pl(solver))
        else:
            raise ValueError(f"Unexpected file {file}")


def check_lp_equal(file_expected: Path, file_actual: Path):
    def keep_line(line):
        return "\\ Signature: 0x" not in line and line.strip() != ""

    with open(file_expected) as f1:
        with open(file_actual) as f2:
            for line1, line2 in zip(
                filter(keep_line, f1.readlines()), filter(keep_line, f2.readlines())
            ):
                assert line1.strip() == line2.strip(), (
                    f"LP files {file_expected} and {file_actual} are different"
                )


def check_integer_solutions_only(sol_file):
    sol = parse_sol(sol_file)
    for name, value in sol:
        assert value.is_integer(), f"Variable {name} has non-integer value {value}"


def check_sol_equal(expected_sol_file, actual_sol_file):
    # Remove comments and empty lines
    expected_result = parse_sol(expected_sol_file)
    actual_result = parse_sol(actual_sol_file)

    tol = 1e-8 if pf.Config.maintain_order else 1e-6
    for (expected_name, expected_value), (actual_name, actual_value) in zip(
        expected_result, actual_result
    ):
        assert expected_name == actual_name, (
            f"Variable names do not match: {expected_name} != {actual_name}\n{expected_result}\n\n{actual_result}"
        )
        assert expected_value - tol <= actual_value <= expected_value + tol, (
            f"Variable {actual_name} in solution file does not match expected value {expected_value}"
        )


def parse_sol(sol_file_path) -> list[tuple[str, float]]:
    with open(sol_file_path) as f:
        sol = f.read()
    sol = sol.partition("\nHiGHS v1\n")[0]  # Cut out everything after this
    sol = [line.strip() for line in sol.split("\n")]
    sol = [line for line in sol if not (line.startswith("#") or line == "")]
    sol = [line.partition(" ") for line in sol]
    sol = sorted(sol, key=lambda x: x[0])
    sol_numeric = {}
    for name, _, value in sol:
        # So that comparisons with gurobipy work
        if name == "ONE":
            continue

        try:
            sol_numeric[name] = float(value)
        except ValueError:
            pass

    return list(sol_numeric.items())


def pytest_generate_tests(metafunc):
    if "test_examples_config" in metafunc.fixturenames:
        metafunc.parametrize(
            "test_examples_config",
            [
                (False, True),
                (True, True),
                (True, False),
            ],
            ids=[
                "",
                "named",
                "named-unordered",
            ],
        )


@pytest.mark.parametrize("example", EXAMPLES, ids=lambda x: x.folder_name)
def test_examples(example, solver: _Solver, test_examples_config):
    use_var_names, maintain_order = test_examples_config

    if not example.supports_solver(solver):
        pytest.skip(
            f"Skipping example {example.folder_name} for solver {solver.name} due to unsupported features"
        )

    pf.Config.maintain_order = maintain_order
    pf.Config.default_solver = solver

    solver_func = example.import_solve_func()
    model = solver_func(use_var_names)

    with TemporaryDirectory() as tmpdir:
        tmpdir = Path(tmpdir)
        write_results(example, model, tmpdir, solver)
        compare_results_dir(example.get_results_path(), tmpdir, solver)


@pytest.mark.parametrize("example", EXAMPLES, ids=lambda x: x.folder_name)
def test_gurobi_model_matches(example):
    gurobipy_solve = example.get_solve_with_gurobipy()
    if gurobipy_solve is None:
        pytest.skip("No gurobi model found")
    result = gurobipy_solve()
    with TemporaryDirectory() as tmpdir:
        tmpdir = Path(tmpdir)
        result.write(str(tmpdir / "solution-gurobi-pretty.sol"))
        pl.DataFrame({"value": [result.getObjective().getValue()]}).write_csv(
            tmpdir / "objective.csv"
        )
        compare_results_dir(example.get_results_path(), tmpdir, "gurobi")


<<<<<<< HEAD
def write_results(example: Example, model, results_dir, solver: _Solver):
    if solver.supports_write and (
        model.use_var_names or not solver.supports_repeat_names
    ):
        readability = "pretty" if model.use_var_names else "machine"
=======
def write_results(example: Example, model: pf.Model, results_dir, solver):
    if solver.supports_write:
        readability = "pretty" if model.solver_uses_variable_names else "machine"
>>>>>>> 1f7d3924
        model.write(results_dir / f"problem-{model.solver.name}-{readability}.lp")

    if model.has_objective:
        pl.DataFrame({"value": [model.objective.value]}).write_csv(
            results_dir / "objective.csv"
        )

    if example.unique_solution:
        if solver.supports_write and (
            model.use_var_names or not solver.supports_repeat_names
        ):
            readability = "pretty" if model.use_var_names else "machine"
            model.write(results_dir / f"solution-{model.solver.name}-{readability}.sol")

        module = example.import_model_module()
        if hasattr(module, "write_solution"):
            module.write_solution(model, results_dir)
        else:
            for v in model.variables:
                if hasattr(v.solution, "write_csv"):
                    v.solution.write_csv(results_dir / f"{v.name}.csv")
                else:
                    # Handle scalar values
                    pl.DataFrame({v.name: [v.solution]}).write_csv(
                        results_dir / f"{v.name}.csv"
                    )

            if solver.supports_duals and not example.is_mip:
                for c in model.constraints:
                    dual = c.dual
                    if hasattr(dual, "write_csv"):
                        dual.write_csv(results_dir / f"{c.name}.csv")
                    else:
                        # Handle scalar values
                        pl.DataFrame({c.name: [dual]}).write_csv(
                            results_dir / f"{c.name}.csv"
                        )


if __name__ == "__main__":
    problem_selection = int(
        input(
            "Choose which of the following results you'd like to rewrite.\n0: ALL\n"
            + "\n".join(
                str(i + 1) + ": " + example.folder_name
                for i, example in enumerate(EXAMPLES)
            )
            + "\n"
        )
    )

    solver_selection = int(
        input(
            "Choose which of the following solvers you'd like to rewrite.\n0: ALL\n"
            + "\n".join(
                str(i + 1) + ": " + solver.name
                for i, solver in enumerate(SUPPORTED_SOLVERS)
            )
            + "\n"
        )
    )

    if problem_selection == 0:
        problem_selection = EXAMPLES
    else:
        problem_selection = [EXAMPLES[problem_selection - 1]]

    solvers = (
        SUPPORTED_SOLVERS
        if solver_selection == 0
        else [SUPPORTED_SOLVERS[solver_selection - 1]]
    )

    for example in problem_selection:
        results_dir = example.get_results_path()
        if solver_selection == 0:
            if results_dir.exists():
                shutil.rmtree(results_dir)
        solve_model = example.import_solve_func()
        for solver in solvers:
            if not example.supports_solver(solver):
                continue
            pf.Config.default_solver = solver.name
            for use_var_names in [True, False]:
                write_results(example, solve_model(use_var_names), results_dir, solver)<|MERGE_RESOLUTION|>--- conflicted
+++ resolved
@@ -206,17 +206,11 @@
         compare_results_dir(example.get_results_path(), tmpdir, "gurobi")
 
 
-<<<<<<< HEAD
-def write_results(example: Example, model, results_dir, solver: _Solver):
+def write_results(example: Example, model: pf.Model, results_dir, solver: _Solver):
     if solver.supports_write and (
-        model.use_var_names or not solver.supports_repeat_names
+        model.solver_uses_variable_names or not solver.supports_repeat_names
     ):
         readability = "pretty" if model.use_var_names else "machine"
-=======
-def write_results(example: Example, model: pf.Model, results_dir, solver):
-    if solver.supports_write:
-        readability = "pretty" if model.solver_uses_variable_names else "machine"
->>>>>>> 1f7d3924
         model.write(results_dir / f"problem-{model.solver.name}-{readability}.lp")
 
     if model.has_objective:
