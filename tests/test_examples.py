--- conflicted
+++ resolved
@@ -31,119 +31,6 @@
             f"tests.examples.{self.folder_name}.model"
         ).solve_model
 
-<<<<<<< HEAD
-@pytest.mark.parametrize(
-    "example",
-    [
-        Example("diet_problem"),
-        Example("facility_problem", check_params={"Method": 2}),
-        Example(
-            "cutting_stock_problem",
-            integer_results_only=True,
-            many_valid_solutions=True,
-            has_gurobi_version=False,
-        ),
-        Example(
-            "facility_location",
-            has_gurobi_version=False,
-            many_valid_solutions=True,
-            skip_solvers=["highs"],
-        ),
-    ],
-    ids=lambda x: x.folder_name,
-)
-def test_examples(solver, example: Example):
-    """
-    For each example, we
-    1. Run it twice in a temp directory, once with use_var_names=True and the other time with =False.
-    2. Check that their objective values are equal.
-    3. Check that the .lp file is the same as in the example directory (only for use_var_names=True).
-    4. Check that the .sol file is the same (only when many_valid_solutions=False).
-    5. Check that all values in .sol are integers (when integer_results_only=True).
-    6. Check that the .sol from the gurobipy version (if it exists) is the same.
-    """
-    if example.skip_solvers is not None and solver in example.skip_solvers:
-        pytest.skip(f"Skipping {solver} for example {example.folder_name}")
-
-    example_dir = Path("tests/examples") / example.folder_name
-    input_dir = example_dir / "input_data"
-    expected_output_dir = example_dir / "results"
-    is_gurobi = solver == "gurobi"
-    with TemporaryDirectory(prefix=example.folder_name) as working_dir_str:
-        working_dir = Path(working_dir_str)
-        symbolic_output_dir = working_dir / "results"
-        dense_output_dir = working_dir / "results_dense"
-
-        if working_dir.exists():
-            shutil.rmtree(working_dir)
-        working_dir.mkdir(parents=True)
-
-        # Dynamically import the main function of the example
-        main_module = importlib.import_module(
-            f"tests.examples.{example.folder_name}.model"
-        )
-
-        if is_gurobi:
-            symbolic_solution_file = symbolic_output_dir / "pyoframe-problem.sol"
-            dense_solution_file = dense_output_dir / "pyoframe-problem.sol"
-
-        if solver != "highs":
-            symbolic_kwargs = dict(directory=symbolic_output_dir, use_var_names=True)
-        dense_kwargs = dict(directory=dense_output_dir, use_var_names=False)
-
-        if input_dir.exists():
-            if solver != "highs":
-                symbolic_kwargs["input_dir"] = input_dir
-            dense_kwargs["input_dir"] = input_dir
-
-        if solver != "highs":
-            symbolic_model = main_module.main(**symbolic_kwargs)
-        dense_model = main_module.main(**dense_kwargs)
-        if solver != "highs":
-            assert symbolic_model.objective.value == dense_model.objective.value
-        if is_gurobi:
-            symbolic_model.write(symbolic_solution_file)
-            dense_model.write(dense_solution_file)
-
-        if example.check_params is not None and is_gurobi:
-            for param, value in example.check_params.items():
-                assert getattr(dense_model.params, param) == value
-                assert getattr(symbolic_model.params, param) == value
-
-        if solver != "highs":
-            assert dense_model.objective.value == symbolic_model.objective.value
-        check_results_dir_equal(
-            expected_output_dir,
-            symbolic_output_dir,
-            check_sol=not example.many_valid_solutions and is_gurobi,
-            check_lp=is_gurobi,
-        )
-        check_results_dir_equal(
-            dense_output_dir,
-            symbolic_output_dir,
-            check_sol=not example.many_valid_solutions and is_gurobi,
-            check_lp=False,
-        )
-
-        if example.integer_results_only and is_gurobi:
-            check_integer_solutions_only(symbolic_solution_file)
-            check_integer_solutions_only(dense_solution_file)
-
-        gurobi_module = None
-        if example.has_gurobi_version and is_gurobi:
-            gurobi_module = importlib.import_module(
-                f"tests.examples.{example.folder_name}.model_gurobipy"
-            )
-
-            gurobi_module.main(input_dir, symbolic_output_dir)
-            if not example.many_valid_solutions:
-                check_sol_equal(
-                    expected_output_dir / "gurobipy.sol", symbolic_solution_file
-                )
-
-
-def check_results_dir_equal(expected_dir, actual_dir, check_sol, check_lp=True):
-=======
     def get_results_path(self):
         path = Path("tests/examples") / self.folder_name / "results"
         assert (
@@ -179,7 +66,6 @@
 
 
 def compare_results_dir(expected_dir, actual_dir):
->>>>>>> b6cac04c
     for file in actual_dir.iterdir():
         assert (
             expected_dir / file.name
