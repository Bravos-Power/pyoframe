from __future__ import annotations

import importlib
import os
import shutil
import sys
from dataclasses import dataclass
from pathlib import Path
from tempfile import TemporaryDirectory
from typing import Any, Dict, List, Optional, Tuple

import polars as pl
import pytest
from polars.testing import assert_frame_equal

import pyoframe as pf
from pyoframe.constants import SUPPORTED_SOLVERS


@dataclass
class Example:
    folder_name: str
    unique_solution: bool = True
    skip_solvers: List[str] | None = None

    def import_solve_func(self):
        parent_dir = os.path.abspath(os.path.join(os.path.dirname(__file__), ".."))
        if parent_dir not in sys.path:
            sys.path.insert(0, parent_dir)
        return importlib.import_module(
            f"tests.examples.{self.folder_name}.model"
        ).solve_model

    def get_results_path(self):
        path = Path("tests/examples") / self.folder_name / "results"
        assert (
            path.exists()
        ), f"Results directory {path} does not exist. Working directory: {os.getcwd()}"
        return path

    def get_solve_with_gurobipy(self) -> Optional[Any]:
        parent_dir = os.path.abspath(os.path.join(os.path.dirname(__file__), ".."))
        if parent_dir not in sys.path:
            sys.path.insert(0, parent_dir)
        try:
            return importlib.import_module(
                f"tests.examples.{self.folder_name}.model_gurobipy"
            ).main
        except ModuleNotFoundError:
            return None


EXAMPLES = [
    Example("diet_problem"),
    Example("facility_problem"),
    Example(
        "cutting_stock_problem",
        unique_solution=False,
    ),
    Example(
        "facility_location",
        unique_solution=False,
        skip_solvers=["highs"],  # Has quadratics
    ),
    Example("sudoku"),
]


def compare_results_dir(expected_dir, actual_dir):
    for file in actual_dir.iterdir():
        assert (
            expected_dir / file.name
        ).exists(), f"File {file.name} not found in expected directory"

        expected = expected_dir / file.name
        if file.suffix == ".sol":
            check_sol_equal(expected, file)
        elif file.suffix == ".lp":
            check_lp_equal(expected, file)
        elif file.suffix == ".csv":
            df1 = pl.read_csv(expected)
            df2 = pl.read_csv(file)
            assert_frame_equal(df1, df2, check_row_order=False)
        else:
            raise ValueError(f"Unexpected file {file}")


def check_lp_equal(file_expected: Path, file_actual: Path):
    def keep_line(line):
        return "\\ Signature: 0x" not in line and line.strip() != ""

    with open(file_expected) as f1:
        with open(file_actual) as f2:
            for line1, line2 in zip(
                filter(keep_line, f1.readlines()), filter(keep_line, f2.readlines())
            ):
                assert (
                    line1.strip() == line2.strip()
                ), f"LP files {file_expected} and {file_actual} are different"


def check_integer_solutions_only(sol_file):
    sol = parse_sol(sol_file)
    for name, value in sol:
        assert value.is_integer(), f"Variable {name} has non-integer value {value}"


def check_sol_equal(expected_sol_file, actual_sol_file):
    # Remove comments and empty lines
    expected_result = parse_sol(expected_sol_file)
    actual_result = parse_sol(actual_sol_file)

    tol = 1e-8
    for (expected_name, expected_value), (actual_name, actual_value) in zip(
        expected_result, actual_result
    ):
        assert expected_name == actual_name
        assert (
            expected_value - tol <= actual_value <= expected_value + tol
        ), f"Solution file does not match expected values {expected_sol_file}"


def parse_sol(sol_file_path) -> List[Tuple[str, float]]:
    with open(sol_file_path, mode="r") as f:
        sol = f.read()
    sol = sol.partition("\nHiGHS v1\n")[0]  # Cut out everything after this
    sol = [line.strip() for line in sol.split("\n")]
    sol = [line for line in sol if not (line.startswith("#") or line == "")]
    sol = sorted(sol)
    sol = [line.partition(" ") for line in sol]
    sol = {name: float(value) for name, _, value in sol if value.isnumeric()}
    if "ONE" in sol:
        assert sol["ONE"] == 1
        del sol["ONE"]  # So that comparisons with gurobipy work
    return list(sol.items())


@pytest.mark.parametrize("example", EXAMPLES, ids=lambda x: x.folder_name)
def test_examples(example, solver, use_var_names):
    if example.skip_solvers and solver in example.skip_solvers:
        pytest.skip(f"Skipping {solver} for example {example.folder_name}")

    solver_func = example.import_solve_func()
    model = solver_func(use_var_names)
    with TemporaryDirectory() as tmpdir:
        tmpdir = Path(tmpdir)
        write_results(model, tmpdir, unique_solution=example.unique_solution)
        compare_results_dir(example.get_results_path(), tmpdir)


@pytest.mark.parametrize("example", EXAMPLES, ids=lambda x: x.folder_name)
def test_gurobi_model_matches(example, solver):
    if solver != "gurobi":
        pytest.skip("This test only runs for gurobi")
    gurobipy_solve = example.get_solve_with_gurobipy()
    if gurobipy_solve is None:
        pytest.skip("No gurobi model found")
    result = gurobipy_solve()
    with TemporaryDirectory() as tmpdir:
        tmpdir = Path(tmpdir)
        write_results_gurobipy(result, tmpdir)
        compare_results_dir(example.get_results_path(), tmpdir)


def write_results(model, results_dir, unique_solution):
    readability = "pretty" if model.use_var_names else "machine"
    model.write(results_dir / f"problem-{model.solver_name}-{readability}.lp")

<<<<<<< HEAD
    if unique_solution and model.solver_name != "highs":
        model.write(results_dir / f"solution-{model.solver_name}-{readability}.sol")

    if model.objective is not None:
        pl.DataFrame({"value": [model.objective.value]}).write_csv(
            results_dir / "objective.csv"
        )
=======
    pl.DataFrame({"value": [model.objective.value]}).write_csv(
        results_dir / "objective.csv"
    )
>>>>>>> bce851f7

    if unique_solution:
        model.write(results_dir / f"solution-{model.solver_name}-{readability}.sol")

        for v in model.variables:
            v.solution.write_csv(results_dir / f"{v.name}.csv")  # type: ignore
        for c in model.constraints:
            try:
                c.dual.write_csv(results_dir / f"{c.name}.csv")
            except:
                pass


def write_results_gurobipy(model_gpy, results_dir):
    model_gpy.write(str(results_dir / "solution-gurobi-pretty.sol"))
    pl.DataFrame({"value": [model_gpy.getObjective().getValue()]}).write_csv(
        results_dir / "objective.csv"
    )


if __name__ == "__main__":
    input(
        "Are you sure you want to rewrite all the test results? Press enter to continue..."
    )

    for example in EXAMPLES:
        results_dir = example.get_results_path()
        if results_dir.exists():
            shutil.rmtree(results_dir)
        solve_model = example.import_solve_func()
        for solver in SUPPORTED_SOLVERS:
            if example.skip_solvers and solver in example.skip_solvers:
                continue
            pf.Config.default_solver = solver
            for use_var_names in [True, False]:
                write_results(
                    solve_model(use_var_names),
                    results_dir,
                    unique_solution=example.unique_solution,
                )<|MERGE_RESOLUTION|>--- conflicted
+++ resolved
@@ -166,19 +166,10 @@
     readability = "pretty" if model.use_var_names else "machine"
     model.write(results_dir / f"problem-{model.solver_name}-{readability}.lp")
 
-<<<<<<< HEAD
-    if unique_solution and model.solver_name != "highs":
-        model.write(results_dir / f"solution-{model.solver_name}-{readability}.sol")
-
     if model.objective is not None:
         pl.DataFrame({"value": [model.objective.value]}).write_csv(
             results_dir / "objective.csv"
         )
-=======
-    pl.DataFrame({"value": [model.objective.value]}).write_csv(
-        results_dir / "objective.csv"
-    )
->>>>>>> bce851f7
 
     if unique_solution:
         model.write(results_dir / f"solution-{model.solver_name}-{readability}.sol")
