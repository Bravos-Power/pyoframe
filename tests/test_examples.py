--- conflicted
+++ resolved
@@ -64,11 +64,8 @@
         skip_solvers=["highs"],  # Has quadratics
     ),
     Example("sudoku"),
-<<<<<<< HEAD
     Example("pumped_storage"),
-=======
     Example("production_planning"),
->>>>>>> 1b58b40f
 ]
 
 
