--- conflicted
+++ resolved
@@ -17,11 +17,7 @@
     max_nutrient = nutrients.select(["category", "max"]).to_expr()
     food_nutrients = pl.read_csv(_input_dir / "foods_to_nutrients.csv").to_expr()
 
-<<<<<<< HEAD
-    m = pf.Model(use_var_names=use_var_names, solver=solver)
-=======
-    m = pf.Model(solver_uses_variable_names=use_var_names)
->>>>>>> 1f7d3924
+    m = pf.Model(solver, solver_uses_variable_names=use_var_names)
     m.Buy = pf.Variable(food["food"], lb=0, ub=food[["food", "stock"]])
 
     m.min_nutrients = (
