--- conflicted
+++ resolved
@@ -59,13 +59,8 @@
     )
 
 
-<<<<<<< HEAD
-def test_within_set(solver):
-    m = Model(solver)
-=======
 def test_within_set(default_solver):
-    m = Model(solver=default_solver)
->>>>>>> a12609d6
+    m = Model(default_solver)
     small_set = Set(x=[1, 2], y=["a"])
     large_set = Set(x=[1, 2, 3], y=["a", "b", "c"], z=[1])
     m.v = Variable(large_set)
@@ -106,13 +101,8 @@
     )
 
 
-<<<<<<< HEAD
-def test_filter_variable(solver):
-    m = Model(solver)
-=======
 def test_filter_variable(default_solver):
-    m = Model(solver=default_solver)
->>>>>>> a12609d6
+    m = Model(default_solver)
     m.v = Variable(pl.DataFrame({"dim1": [1, 2, 3]}))
     result = m.v.filter(dim1=2)
     assert isinstance(result, Expression)
@@ -224,13 +214,8 @@
     expr_with_dim.over("dim2") + expr_with_two_dim
 
 
-<<<<<<< HEAD
-def test_add_expression_with_vars_and_add_dim(solver):
-    m = Model(solver)
-=======
 def test_add_expression_with_vars_and_over(default_solver):
-    m = Model(solver=default_solver)
->>>>>>> a12609d6
+    m = Model(default_solver)
     m.v = Variable()
     expr_with_dim = pl.DataFrame({"dim1": [1, 2], "value": [3, 4]}).to_expr()
     lhs = (1 + 2 * m.v).over("dim1")
@@ -265,11 +250,7 @@
     dim1 = Set(x=[1, 2])
     dim2 = Set(y=["a", "b"])
     dim3 = Set(z=[4, 5])
-<<<<<<< HEAD
-    m = Model(solver)
-=======
-    m = Model(solver=default_solver)
->>>>>>> a12609d6
+    m = Model(default_solver)
     m.v1 = Variable(dim1, dim2)
     m.v2 = Variable(dim3, dim2)
     lhs = 1 + 2 * m.v1
@@ -310,11 +291,7 @@
 def test_add_expression_with_missing(default_solver):
     dim2 = Set(y=["a", "b"])
     dim2_large = Set(y=["a", "b", "c"])
-<<<<<<< HEAD
-    m = Model(solver)
-=======
-    m = Model(solver=default_solver)
->>>>>>> a12609d6
+    m = Model(default_solver)
     m.v1 = Variable(dim2)
     m.v2 = Variable(dim2_large)
     lhs = 1 + 2 * m.v1
@@ -371,13 +348,8 @@
     )
 
 
-<<<<<<< HEAD
-def test_add_expressions_with_dims_and_missing(solver):
-    m = Model(solver)
-=======
 def test_add_expressions_with_dims_and_missing(default_solver):
-    m = Model(solver=default_solver)
->>>>>>> a12609d6
+    m = Model(default_solver)
     dim = Set(x=[1, 2])
     dim2 = Set(y=["a", "b"])
     dim2_large = Set(y=["a", "b", "c"])
@@ -572,13 +544,8 @@
     assert m.maximize.evaluate() == 300
 
 
-<<<<<<< HEAD
-def test_adding_expressions_that_cancel(solver):
-    m = Model(solver)
-=======
 def test_adding_expressions_that_cancel(default_solver):
-    m = Model(solver=default_solver)
->>>>>>> a12609d6
+    m = Model(default_solver)
     m.x = Variable(pl.DataFrame({"t": [0, 1]}))
     m.y = Variable(pl.DataFrame({"t": [0, 1]}))
 
@@ -588,24 +555,14 @@
     m.c = coef_1 * m.x + coef_2 * m.x + m.y >= 0
 
 
-<<<<<<< HEAD
-def test_adding_cancelling_expressions_no_dim(solver):
-    m = Model(solver)
-=======
 def test_adding_cancelling_expressions_no_dim(default_solver):
-    m = Model(solver=default_solver)
->>>>>>> a12609d6
+    m = Model(default_solver)
     m.X = Variable()
     m.c = m.X - m.X >= 0
 
 
-<<<<<<< HEAD
-def test_adding_empty_expression(solver):
-    m = Model(solver)
-=======
 def test_adding_empty_expression(default_solver):
-    m = Model(solver=default_solver)
->>>>>>> a12609d6
+    m = Model(default_solver)
     m.x = Variable(pl.DataFrame({"t": [0, 1]}))
     m.y = Variable(pl.DataFrame({"t": [0, 1]}))
     m.z = Variable(pl.DataFrame({"t": [0, 1]}))
@@ -614,13 +571,8 @@
     m.c_3 = m.z + 0 * m.x + 0 * m.y >= 0
 
 
-<<<<<<< HEAD
-def test_to_and_from_quadratic(solver):
-    m = Model(solver)
-=======
 def test_to_and_from_quadratic(default_solver):
-    m = Model(solver=default_solver)
->>>>>>> a12609d6
+    m = Model(default_solver)
     df = pl.DataFrame({"dim": [1, 2, 3], "value": [1, 2, 3]})
     m.x1 = Variable()
     m.x2 = Variable()
