"""Tests related to interacting with solvers."""

import polars as pl
import pyoptinterface as poi
import pytest
from polars.testing import assert_frame_equal
from pytest import approx

import pyoframe as pf
from pyoframe._constants import SUPPORTED_SOLVERS, _Solver
from tests.util import get_tol, get_tol_pl


@pytest.mark.parametrize("solver_all", SUPPORTED_SOLVERS, ids=lambda s: s.name)
def test_solver_works(solver_all):
    """Ensures the test suite fails if not all solvers could be tested.

    Note that the function parameter cannot be named "solver" (otherwise it uses the fixture).
    """
    pf.Model(solver_all.name)


def test_Config_default_solver():
    pf.Config.default_solver = "raise"
    with pytest.raises(ValueError, match="No solver specified"):
        pf.Model()

    pf.Config.default_solver = "auto"
    assert pf.Model().solver_name in [s.name for s in SUPPORTED_SOLVERS]

    pf.Config.default_solver = None
    with pytest.raises(ValueError, match="Config.default_solver has an invalid value"):
        pf.Model()


def test_Config_default_solver_specific(solver):
    pf.Config.default_solver = solver.name
    assert pf.Model().solver_name == solver.name

    pf.Config.default_solver = solver
    assert pf.Model().solver_name == solver.name


@pytest.mark.parametrize(
    "sense", [pf.ObjSense.MIN, pf.ObjSense.MAX], ids=["min", "max"]
)
@pytest.mark.parametrize(
    "dimensioned", [True, False], ids=["dimensioned", "un-dimensioned"]
)
def test_retrieving_duals(solver, sense, dimensioned):
    m = pf.Model(solver, sense=sense)

    if dimensioned:
        dim = pf.Set(x=[1, 2])
        m.A = pf.Variable(dim, lb=-100, ub=100)
        m.B = pf.Variable(dim, lb=-10, ub=10)
    else:
        m.A = pf.Variable(lb=-100, ub=100)
        m.B = pf.Variable(lb=-10, ub=10)
    m.max_AB = 2 * m.A + m.B <= 100
    m.min_AB = 2 * m.A + m.B >= -100
    obj = 0.2 * m.A + 2 * m.B
    if dimensioned:
        obj = obj.sum()
    m.objective = obj

    m.optimize()

    flip = 1 if sense == pf.ObjSense.MAX else -1

    def unwrap(value):
        if dimensioned:
            return value.filter(x=1).drop("x").item()
        else:
            return value

    factor = len(dim) if dimensioned else 1

    assert unwrap(m.A.solution) == approx(45 * flip, **get_tol(solver))
    assert unwrap(m.B.solution) == approx(10 * flip, **get_tol(solver))
    assert m.objective.value == approx(29 * flip * factor, **get_tol(solver))
    tight, slack = (
        (m.max_AB, m.min_AB) if sense == pf.ObjSense.MAX else (m.min_AB, m.max_AB)
    )

    assert unwrap(tight.dual) == approx(0.1, **get_tol(solver))
    assert unwrap(slack.dual) == approx(0, **get_tol(solver))

    if solver.name == "gurobi":
        assert unwrap(tight.attr.slack) == approx(0, **get_tol(solver))
        assert unwrap(slack.attr.slack) == approx(-200 * flip, **get_tol(solver))
        assert unwrap(m.A.attr.RC) == approx(0, **get_tol(solver))
        assert unwrap(m.B.attr.RC) == approx(1.9, **get_tol(solver))


def test_retrieving_duals_vectorized(solver):
    m = pf.Model(solver)
    data = pl.DataFrame(
        {"t": [1, 2], "ub": [100, 10], "coef": [2, 1], "obj_coef": [0.2, 2]}
    )
    m.X = pf.Variable(data["t"])
    m.X_ub = m.X <= data[["t", "ub"]]

    constraint_bounds = pl.DataFrame({"c": [1, 2], "bound": [100, 150]})
    m.max_AB = (data[["t", "coef"]] * m.X).sum().over("c") <= constraint_bounds
    m.maximize = (data[["t", "obj_coef"]] * m.X).sum()

    m.optimize()

    assert m.maximize.value == approx(29, **get_tol(solver))
    assert_frame_equal(
        m.X.solution,
        pl.DataFrame({"t": [1, 2], "solution": [45.0, 10.0]}),
        check_row_order=False,
        check_dtypes=False,
        **get_tol_pl(solver),
    )
    assert_frame_equal(
        m.max_AB.dual,
        pl.DataFrame({"c": [1, 2], "dual": [0.1, 0]}),
        check_row_order=False,
        check_dtypes=False,
        **get_tol_pl(solver),
    )

    if solver.name == "gurobi":
        assert_frame_equal(
            m.max_AB.attr.slack,
            pl.DataFrame({"c": [1, 2], "slack": [0, 50]}),
            check_row_order=False,
            check_dtypes=False,
            **get_tol_pl(solver),
        )
        assert_frame_equal(
            m.X.attr.RC,
            pl.DataFrame({"t": [1, 2], "RC": [0, 0]}),
            # Somehow the reduced cost is 0 since we are no longer using a bound.
            check_row_order=False,
            check_dtypes=False,
            **get_tol_pl(solver),
        )


def test_support_variable_attributes(solver):
    m = pf.Model(solver)
    data = pl.DataFrame(
        {"t": [1, 2], "UpperBound": [100, 10], "coef": [2, 1], "obj_coef": [0.2, 2]}
    )
    m.X = pf.Variable(data["t"])
    m.X.attr.UpperBound = data[["t", "UpperBound"]]

    constraint_bounds = pl.DataFrame({"c": [1, 2], "bound": [100, 150]})
    m.max_AB = (data[["t", "coef"]] * m.X).sum().over("c") <= constraint_bounds
    m.maximize = (data[["t", "obj_coef"]] * m.X).sum()

    m.optimize()

    assert m.maximize.value == approx(29, **get_tol(solver))
    assert_frame_equal(
        m.X.solution,
        pl.DataFrame({"t": [1, 2], "solution": [45.0, 10.0]}),
        check_row_order=False,
        check_dtypes=False,
        **get_tol_pl(solver),
    )

    if solver.name == "gurobi":
        assert_frame_equal(
            m.X.attr.RC,
            pl.DataFrame({"t": [1, 2], "RC": [0.0, 1.9]}),
            check_row_order=False,
            check_dtypes=False,
            **get_tol_pl(solver),
        )
        assert_frame_equal(
            m.max_AB.attr.slack,
            pl.DataFrame({"c": [1, 2], "slack": [0, 50]}),
            check_row_order=False,
            check_dtypes=False,
            **get_tol_pl(solver),
        )

    assert_frame_equal(
        m.max_AB.dual,
        pl.DataFrame({"c": [1, 2], "dual": [0.1, 0]}),
        check_dtypes=False,
        check_row_order=False,
        **get_tol_pl(solver),
    )


def test_support_variable_raw_attributes():
    solver = "gurobi"
    m = pf.Model(solver)
    data = pl.DataFrame(
        {"t": [1, 2], "UB": [100, 10], "coef": [2, 1], "obj_coef": [0.2, 2]}
    )
    m.X = pf.Variable(data["t"])
    m.X.attr.UB = data[["t", "UB"]]

    constraint_bounds = pl.DataFrame({"c": [1, 2], "bound": [100, 150]})
    m.max_AB = (data[["t", "coef"]] * m.X).sum().over("c") <= constraint_bounds
    m.maximize = (data[["t", "obj_coef"]] * m.X).sum()

    m.optimize()

    assert m.maximize.value == approx(29, **get_tol(solver))
    assert_frame_equal(
        m.X.solution,
        pl.DataFrame({"t": [1, 2], "solution": [45, 10]}),
        check_row_order=False,
        check_dtypes=False,
        **get_tol_pl(solver),
    )

    assert_frame_equal(
        m.X.attr.RC,
        pl.DataFrame({"t": [1, 2], "RC": [0.0, 1.9]}),
        check_row_order=False,
        check_dtypes=False,
        **get_tol_pl(solver),
    )

    assert_frame_equal(
        m.max_AB.dual,
        pl.DataFrame({"c": [1, 2], "dual": [0.1, 0]}),
        check_dtypes=False,
        check_row_order=False,
        **get_tol_pl(solver),
    )


def test_setting_gurobi_constraint_attr():
    # Build an unbounded model
    m = pf.Model("gurobi")
    m.A = pf.Variable()
    m.B = pf.Variable(pf.Set(y=[1, 2, 3]))
    m.A_con = m.A >= 10
    m.B_con = m.B >= 5
    m.maximize = m.A + m.B.sum()

    # Solving it should return unbounded
    m.optimize()
    assert m.attr.TerminationStatus != poi.TerminationStatusCode.OPTIMAL

    # Now we make the model bounded by setting the Sense attribute
    m.A_con.attr.Sense = "<"
    m.B_con.attr.Sense = pl.DataFrame({"y": [1, 2, 3], "Sense": ["<", "<", "="]})

    # Now the model should be bounded
    m.optimize()
    assert m.attr.TerminationStatus == poi.TerminationStatusCode.OPTIMAL


def test_setting_gurobi_model_attr():
    # Build an unbounded model
    m = pf.Model("gurobi")
    m.A = pf.Variable(lb=0)
    m.maximize = m.A

    # Solving it should return unbounded
    m.optimize()
    assert m.attr.TerminationStatus != poi.TerminationStatusCode.OPTIMAL

    # Now we make the model a minimization problem
    m.attr.ModelSense = 1

    # Now the model should be bounded
    m.optimize()
    assert m.attr.TerminationStatus == poi.TerminationStatusCode.OPTIMAL


def test_const_term_in_objective(use_var_names, solver):
    m = pf.Model(solver, solver_uses_variable_names=use_var_names)
    m.A = pf.Variable(ub=10)
    m.maximize = 10 + m.A

    m.optimize()
    assert m.A.solution == approx(10, **get_tol(solver))
    assert m.maximize.value == approx(20, **get_tol(solver))


def test_integers_throw_error(solver: _Solver):
    if solver.supports_integer_variables:
        pytest.skip("This test is only valid for solvers that do not support integers")

    m = pf.Model(solver)
    with pytest.raises(
        ValueError, match="does not support integer or binary variables"
    ):
        m.A = pf.Variable(vtype=pf.VType.INTEGER)
    with pytest.raises(
        ValueError, match="does not support integer or binary variables"
    ):
<<<<<<< HEAD
        m.A = pf.Variable(vtype=pf.VType.BINARY)
=======
        m.A = pf.Variable(vtype=pf.VType.BINARY)


def test_write_throws_error(solver: _Solver):
    if solver.supports_write:
        pytest.skip("This test is only valid for solvers that support writing models")

    m = pf.Model(solver)
    m.A = pf.Variable(ub=10)
    m.maximize = m.A
    m.optimize()

    with pytest.raises(ValueError, match="does not support .write()"):
        m.write("test.lp")

    with pytest.raises(ValueError, match="does not support .write()"):
        m.write("test.sol")
>>>>>>> 1f7d3924
<|MERGE_RESOLUTION|>--- conflicted
+++ resolved
@@ -292,24 +292,4 @@
     with pytest.raises(
         ValueError, match="does not support integer or binary variables"
     ):
-<<<<<<< HEAD
-        m.A = pf.Variable(vtype=pf.VType.BINARY)
-=======
-        m.A = pf.Variable(vtype=pf.VType.BINARY)
-
-
-def test_write_throws_error(solver: _Solver):
-    if solver.supports_write:
-        pytest.skip("This test is only valid for solvers that support writing models")
-
-    m = pf.Model(solver)
-    m.A = pf.Variable(ub=10)
-    m.maximize = m.A
-    m.optimize()
-
-    with pytest.raises(ValueError, match="does not support .write()"):
-        m.write("test.lp")
-
-    with pytest.raises(ValueError, match="does not support .write()"):
-        m.write("test.sol")
->>>>>>> 1f7d3924
+        m.A = pf.Variable(vtype=pf.VType.BINARY)