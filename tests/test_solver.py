import polars as pl
import pandas as pd
import pyoptinterface as poi
import pytest
from polars.testing import assert_frame_equal

import pyoframe as pf


def assert_with_solver_tolerance(
    actual,
    expected,
    solver,
    abs_tol=1e-7,
    rel_tol=1e-8,
    check_dtypes=False,
    check_row_order=False,
):
    """
    Assert equality with appropriate tolerance based on solver.

    Parameters:
        actual: The actual value or DataFrame
        expected: The expected value or DataFrame
        solver: The solver name (string)
        abs_tol: Absolute tolerance for numerical comparisons when using approximate solvers
        rel_tol: Relative tolerance for numerical comparisons when using approximate solvers
        check_dtypes: Whether to check DataFrame data types (for DataFrame comparisons)
        check_row_order: Whether to check DataFrame row order (for DataFrame comparisons)
    """
    # Determine if solver needs tolerance
    use_tolerance = "ipopt" in solver.lower()

    # Handle different types of actual/expected values
    if isinstance(actual, (int, float)) and isinstance(expected, (int, float)):
        # Simple numeric comparison
        if use_tolerance:
            assert actual == pytest.approx(expected, abs=abs_tol, rel=rel_tol), (
                f"Expected {expected}, got {actual} (with tolerance {abs_tol})"
            )
        else:
            assert actual == expected, f"Expected {expected}, got {actual}"

    elif isinstance(actual, pl.DataFrame) and isinstance(expected, pl.DataFrame):
        # Polars DataFrame comparison
        if actual.shape != expected.shape:
            assert False, (
                f"DataFrames have different shapes: {actual.shape} vs {expected.shape}"
            )

        # Check columns
        assert set(actual.columns) == set(expected.columns), (
            f"DataFrames have different columns: {actual.columns} vs {expected.columns}"
        )

        # If not checking row order, sort both dataframes by all columns for consistent comparison
        if not check_row_order:
            # Find a common column to sort by (prefer ID-like columns)
            sort_cols = actual.columns
            actual = actual.sort(sort_cols)
            expected = expected.sort(sort_cols)

        # Compare all values with appropriate tolerance
        for col in expected.columns:
            actual_col = actual.select(col).to_series()
            expected_col = expected.select(col).to_series()

            # For numeric columns with tolerance
            if actual_col.dtype in [pl.Float32, pl.Float64] and use_tolerance:
                for i, (a, e) in enumerate(zip(actual_col, expected_col)):
                    assert a == pytest.approx(e, abs=abs_tol, rel=rel_tol), (
                        f"Row {i}, column '{col}': Expected {e}, got {a} (with tolerance {abs_tol})"
                    )
            else:
                # For non-numeric columns or when not using tolerance
                assert actual_col.equals(expected_col), (
                    f"Values differ in column '{col}': {actual_col} vs {expected_col}"
                )

        # Check dtypes if required
        if check_dtypes:
            for col in expected.columns:
                assert actual[col].dtype == expected[col].dtype, (
                    f"Different dtypes for column '{col}': {actual[col].dtype} vs {expected[col].dtype}"
                )

    elif isinstance(actual, pd.DataFrame) and isinstance(expected, pd.DataFrame):
        # Pandas DataFrame comparison (similar to Polars version)
        # Implement similar logic for pandas DataFrames if needed
        raise NotImplementedError("Pandas DataFrame comparison not implemented yet")

    else:
        # Fallback for other types
        if use_tolerance and hasattr(pytest, "approx"):
            assert actual == pytest.approx(expected, abs=abs_tol), (
                f"Expected {expected}, got {actual} (with tolerance {abs_tol})"
            )
        else:
            assert actual == expected, f"Expected {expected}, got {actual}"


def test_retrieving_duals(solver):
    m = pf.Model()

    m.A = pf.Variable(ub=100)
    m.B = pf.Variable(ub=10)
    m.max_AB = 2 * m.A + m.B <= 100
    m.extra_slack_constraint = 2 * m.A + m.B <= 150
    m.maximize = 0.2 * m.A + 2 * m.B

    m.optimize()

    assert_with_solver_tolerance(m.A.solution, 45, solver)
    assert_with_solver_tolerance(m.B.solution, 10, solver)
    assert_with_solver_tolerance(m.maximize.value, 29, solver)
    assert_with_solver_tolerance(m.max_AB.dual, 0.1, solver)
    assert_with_solver_tolerance(m.extra_slack_constraint.dual, 0, solver)

    if solver == "gurobi":
        assert_with_solver_tolerance(m.max_AB.attr.slack, 0, solver)
        assert_with_solver_tolerance(m.extra_slack_constraint.attr.slack, 50, solver)
        assert_with_solver_tolerance(m.A.attr.RC, 0, solver)
        assert_with_solver_tolerance(m.B.attr.RC, 1.9, solver)


def test_retrieving_duals_vectorized(solver):
    m = pf.Model()
    data = pl.DataFrame(
        {"t": [1, 2], "ub": [100, 10], "coef": [2, 1], "obj_coef": [0.2, 2]}
    )
    m.X = pf.Variable(data["t"])
    m.X_ub = m.X <= data[["t", "ub"]]

    constraint_bounds = pl.DataFrame({"c": [1, 2], "bound": [100, 150]})
    m.max_AB = pf.sum(data[["t", "coef"]] * m.X).add_dim("c") <= constraint_bounds
    m.maximize = pf.sum(data[["t", "obj_coef"]] * m.X)

    m.optimize()

    assert_with_solver_tolerance(m.maximize.value, 29, solver)
    assert_with_solver_tolerance(
        m.X.solution,
        pl.DataFrame({"t": [1, 2], "solution": [45, 10]}),
        solver,
        check_row_order=False,
<<<<<<< HEAD
=======
        check_dtypes=False,
>>>>>>> 51503d8f
    )
    assert_with_solver_tolerance(
        m.max_AB.dual,
        pl.DataFrame({"c": [1, 2], "dual": [0.1, 0]}),
        solver,
        check_row_order=False,
<<<<<<< HEAD
=======
        check_dtypes=False,
>>>>>>> 51503d8f
    )

    if solver == "gurobi":
        assert_with_solver_tolerance(
            m.max_AB.attr.slack,
            pl.DataFrame({"c": [1, 2], "slack": [0, 50]}),
            solver,
            check_row_order=False,
<<<<<<< HEAD
=======
            check_dtypes=False,
>>>>>>> 51503d8f
        )
        assert_with_solver_tolerance(
            m.X.attr.RC,
            pl.DataFrame({"t": [1, 2], "RC": [0, 0]}),
            # Somehow the reduced cost is 0 since we are no longer using a bound.
            solver,
            check_row_order=False,
<<<<<<< HEAD
=======
            check_dtypes=False,
>>>>>>> 51503d8f
        )


def test_support_variable_attributes(solver):
    m = pf.Model()
    data = pl.DataFrame(
        {"t": [1, 2], "UpperBound": [100, 10], "coef": [2, 1], "obj_coef": [0.2, 2]}
    )
    m.X = pf.Variable(data["t"])
    m.X.attr.UpperBound = data[["t", "UpperBound"]]

    constraint_bounds = pl.DataFrame({"c": [1, 2], "bound": [100, 150]})
    m.max_AB = pf.sum(data[["t", "coef"]] * m.X).add_dim("c") <= constraint_bounds
    m.maximize = pf.sum(data[["t", "obj_coef"]] * m.X)

    m.optimize()

    assert_with_solver_tolerance(m.maximize.value, 29, solver)
    assert_with_solver_tolerance(
        m.X.solution,
        pl.DataFrame({"t": [1, 2], "solution": [45, 10]}),
        solver,
        check_row_order=False,
<<<<<<< HEAD
=======
        check_dtypes=False,
>>>>>>> 51503d8f
    )

    if solver == "gurobi":
        assert_with_solver_tolerance(
            m.X.attr.RC,
            pl.DataFrame({"t": [1, 2], "RC": [0.0, 1.9]}),
            solver,
            check_row_order=False,
<<<<<<< HEAD
=======
            check_dtypes=False,
>>>>>>> 51503d8f
        )
        assert_with_solver_tolerance(
            m.max_AB.attr.slack,
            pl.DataFrame({"c": [1, 2], "slack": [0, 50]}),
            solver,
            check_row_order=False,
<<<<<<< HEAD
=======
            check_dtypes=False,
>>>>>>> 51503d8f
        )

    assert_with_solver_tolerance(
        m.max_AB.dual,
        pl.DataFrame({"c": [1, 2], "dual": [0.1, 0]}),
<<<<<<< HEAD
        solver,
=======
        check_dtypes=False,
>>>>>>> 51503d8f
        check_row_order=False,
    )


def test_support_variable_raw_attributes(solver):
    if solver != "gurobi":
        pytest.skip("Only valid for gurobi")
    m = pf.Model()
    data = pl.DataFrame(
        {"t": [1, 2], "UB": [100, 10], "coef": [2, 1], "obj_coef": [0.2, 2]}
    )
    m.X = pf.Variable(data["t"])
    m.X.attr.UB = data[["t", "UB"]]

    constraint_bounds = pl.DataFrame({"c": [1, 2], "bound": [100, 150]})
    m.max_AB = pf.sum(data[["t", "coef"]] * m.X).add_dim("c") <= constraint_bounds
    m.maximize = pf.sum(data[["t", "obj_coef"]] * m.X)

    m.optimize()

    assert_with_solver_tolerance(m.maximize.value, 29, solver)
    assert_with_solver_tolerance(
        m.X.solution,
        pl.DataFrame({"t": [1, 2], "solution": [45, 10]}),
        solver,
        check_row_order=False,
<<<<<<< HEAD
=======
        check_dtypes=False,
>>>>>>> 51503d8f
    )

    if solver == "gurobi":
        assert_with_solver_tolerance(
            m.X.attr.RC,
            pl.DataFrame({"t": [1, 2], "RC": [0.0, 1.9]}),
            solver,
            check_row_order=False,
<<<<<<< HEAD
=======
            check_dtypes=False,
>>>>>>> 51503d8f
        )

    assert_with_solver_tolerance(
        m.max_AB.dual,
        pl.DataFrame({"c": [1, 2], "dual": [0.1, 0]}),
<<<<<<< HEAD
        solver,
=======
        check_dtypes=False,
>>>>>>> 51503d8f
        check_row_order=False,
    )


def test_setting_constraint_attr(solver):
    if solver != "gurobi":
        pytest.skip("Only valid for gurobi")
    # Build an unbounded model
    m = pf.Model()
    m.A = pf.Variable()
    m.B = pf.Variable(pf.Set(y=[1, 2, 3]))
    m.A_con = m.A >= 10
    m.B_con = m.B >= 5
    m.maximize = m.A + pf.sum(m.B)

    # Solving it should return unbounded
    m.optimize()
    assert m.attr.TerminationStatus != poi.TerminationStatusCode.OPTIMAL

    # Now we make the model bounded by setting the Sense attribute
    m.A_con.attr.Sense = "<"
    m.B_con.attr.Sense = pl.DataFrame({"y": [1, 2, 3], "Sense": ["<", "<", "="]})

    # Now the model should be bounded
    m.optimize()
    assert m.attr.TerminationStatus == poi.TerminationStatusCode.OPTIMAL


def test_setting_model_attr(solver):
    if solver != "gurobi":
        pytest.skip("Only valid for gurobi")
    # Build an unbounded model
    m = pf.Model()
    m.A = pf.Variable(lb=0)
    m.maximize = m.A

    # Solving it should return unbounded
    m.optimize()
    assert m.attr.TerminationStatus != poi.TerminationStatusCode.OPTIMAL

    # Now we make the model a minimization problem
    m.attr.ModelSense = 1

    # Now the model should be bounded
    m.optimize()
    assert m.attr.TerminationStatus == poi.TerminationStatusCode.OPTIMAL


def test_const_term_in_objective(use_var_names, solver):
    m = pf.Model(use_var_names=use_var_names)
    m.A = pf.Variable(ub=10)
    m.maximize = 10 + m.A

    m.optimize()
    assert_with_solver_tolerance(m.A.solution, 10, solver)
    assert_with_solver_tolerance(m.maximize.value, 20, solver)<|MERGE_RESOLUTION|>--- conflicted
+++ resolved
@@ -143,20 +143,14 @@
         pl.DataFrame({"t": [1, 2], "solution": [45, 10]}),
         solver,
         check_row_order=False,
-<<<<<<< HEAD
-=======
-        check_dtypes=False,
->>>>>>> 51503d8f
+        check_dtypes=False,
     )
     assert_with_solver_tolerance(
         m.max_AB.dual,
         pl.DataFrame({"c": [1, 2], "dual": [0.1, 0]}),
         solver,
         check_row_order=False,
-<<<<<<< HEAD
-=======
-        check_dtypes=False,
->>>>>>> 51503d8f
+        check_dtypes=False,
     )
 
     if solver == "gurobi":
@@ -165,10 +159,7 @@
             pl.DataFrame({"c": [1, 2], "slack": [0, 50]}),
             solver,
             check_row_order=False,
-<<<<<<< HEAD
-=======
-            check_dtypes=False,
->>>>>>> 51503d8f
+            check_dtypes=False,
         )
         assert_with_solver_tolerance(
             m.X.attr.RC,
@@ -176,10 +167,7 @@
             # Somehow the reduced cost is 0 since we are no longer using a bound.
             solver,
             check_row_order=False,
-<<<<<<< HEAD
-=======
-            check_dtypes=False,
->>>>>>> 51503d8f
+            check_dtypes=False,
         )
 
 
@@ -203,10 +191,7 @@
         pl.DataFrame({"t": [1, 2], "solution": [45, 10]}),
         solver,
         check_row_order=False,
-<<<<<<< HEAD
-=======
-        check_dtypes=False,
->>>>>>> 51503d8f
+        check_dtypes=False,
     )
 
     if solver == "gurobi":
@@ -215,30 +200,21 @@
             pl.DataFrame({"t": [1, 2], "RC": [0.0, 1.9]}),
             solver,
             check_row_order=False,
-<<<<<<< HEAD
-=======
-            check_dtypes=False,
->>>>>>> 51503d8f
+            check_dtypes=False,
         )
         assert_with_solver_tolerance(
             m.max_AB.attr.slack,
             pl.DataFrame({"c": [1, 2], "slack": [0, 50]}),
             solver,
             check_row_order=False,
-<<<<<<< HEAD
-=======
-            check_dtypes=False,
->>>>>>> 51503d8f
+            check_dtypes=False,
         )
 
     assert_with_solver_tolerance(
         m.max_AB.dual,
         pl.DataFrame({"c": [1, 2], "dual": [0.1, 0]}),
-<<<<<<< HEAD
-        solver,
-=======
-        check_dtypes=False,
->>>>>>> 51503d8f
+        solver,
+        check_dtypes=False,
         check_row_order=False,
     )
 
@@ -265,10 +241,7 @@
         pl.DataFrame({"t": [1, 2], "solution": [45, 10]}),
         solver,
         check_row_order=False,
-<<<<<<< HEAD
-=======
-        check_dtypes=False,
->>>>>>> 51503d8f
+        check_dtypes=False,
     )
 
     if solver == "gurobi":
@@ -277,20 +250,14 @@
             pl.DataFrame({"t": [1, 2], "RC": [0.0, 1.9]}),
             solver,
             check_row_order=False,
-<<<<<<< HEAD
-=======
-            check_dtypes=False,
->>>>>>> 51503d8f
+            check_dtypes=False,
         )
 
     assert_with_solver_tolerance(
         m.max_AB.dual,
         pl.DataFrame({"c": [1, 2], "dual": [0.1, 0]}),
-<<<<<<< HEAD
-        solver,
-=======
-        check_dtypes=False,
->>>>>>> 51503d8f
+        solver,
+        check_dtypes=False,
         check_row_order=False,
     )
 
