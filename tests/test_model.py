"""Tests related to defining Pyoframe models."""

import pytest
from pytest import approx

import pyoframe as pf
from tests.util import get_tol


def test_set_objective(solver):
    # There are many ways to set the objective in a model.
    # A)
    m = pf.Model(solver)
    m.minimize = 2

    # B)
    m = pf.Model(solver)
    m.maximize = 2

    # C)
    m = pf.Model(solver, sense="min")
    m.objective = 3

    # We can also add or subtract from the objective
    m.minimize += 3
    m.minimize -= 2
    assert m.minimize.evaluate() == 4

    # Other ways should throw an error
    with pytest.raises(
        ValueError, match="Did you use .objective instead of .minimize or .maximize ?"
    ):
        m = pf.Model(solver)
        m.objective = 3

    with pytest.raises(
        ValueError, match="Can't set .minimize in a maximization problem."
    ):
        m = pf.Model(solver, sense="max")
        m.minimize = 3

    with pytest.raises(
        ValueError, match="Can't set .maximize in a minimization problem."
    ):
        m = pf.Model(solver, sense="min")
        m.maximize = 3

    with pytest.raises(
        ValueError, match="Can't get .minimize in a maximization problem."
    ):
        m = pf.Model(solver)
        m.maximize = 3
        m.minimize

    with pytest.raises(
        ValueError, match="Can't get .maximize in a minimization problem."
    ):
        m = pf.Model(solver)
        m.minimize = 3
        m.maximize


def test_quadratic_objective(solver):
    if not solver.supports_quadratics:
        pytest.skip("Highs solver does not support quadratic objectives.")
    m = pf.Model(solver)
    m.A = pf.Variable(lb=0, ub=5)
    m.B = pf.Variable(lb=0, ub=10)
    m.maximize = m.A * m.B + 2
    m.optimize()
    assert m.A.solution == approx(5, **get_tol(solver))
    assert m.B.solution == approx(10, **get_tol(solver))
    assert m.objective.value == approx(52, **get_tol(solver))
    assert m.objective.evaluate() == approx(52, **get_tol(solver))


def test_solver_detection():
    pf.Model("gurobi")
    pf.Model("Gurobi")
    with pytest.raises(ValueError, match="Unsupported solver: 'g urobi'"):
<<<<<<< HEAD
        pf.Model(solver="g urobi")


def test_params():
    m = pf.Model(solver="gurobi")
    m.params.Method = 2
    assert m.params.Method == 2
    # capitalization shouldn't matter
    m.params.method = 3
    assert m.params.Method == 3

    with pytest.raises(KeyError, match="Unknown parameter: 'lkjdgfsg'"):
        m.params.lkjdgfsg
    with pytest.raises(KeyError, match="Unknown parameter: 'lkjdgfsg'"):
        m.params.lkjdgfsg = 4
=======
        pf.Model("g urobi")
>>>>>>> 1f7d3924
<|MERGE_RESOLUTION|>--- conflicted
+++ resolved
@@ -78,12 +78,11 @@
     pf.Model("gurobi")
     pf.Model("Gurobi")
     with pytest.raises(ValueError, match="Unsupported solver: 'g urobi'"):
-<<<<<<< HEAD
-        pf.Model(solver="g urobi")
+        pf.Model("g urobi")
 
 
 def test_params():
-    m = pf.Model(solver="gurobi")
+    m = pf.Model("gurobi")
     m.params.Method = 2
     assert m.params.Method == 2
     # capitalization shouldn't matter
@@ -93,7 +92,4 @@
     with pytest.raises(KeyError, match="Unknown parameter: 'lkjdgfsg'"):
         m.params.lkjdgfsg
     with pytest.raises(KeyError, match="Unknown parameter: 'lkjdgfsg'"):
-        m.params.lkjdgfsg = 4
-=======
-        pf.Model("g urobi")
->>>>>>> 1f7d3924
+        m.params.lkjdgfsg = 4