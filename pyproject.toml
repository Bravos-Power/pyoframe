--- conflicted
+++ resolved
@@ -25,16 +25,6 @@
 highs = ["highsbox"]
 ipopt = ["pyoptinterface[nlp]"]
 dev = [
-<<<<<<< HEAD
-    "ruff",
-    "polars>=1.30.0",      # Some of the tests rely on the output format of polars exceptions which changed in 1.30.0
-    "bumpver",
-    "pip-tools",
-    "pytest",
-    "pytest-cov",
-    "pre-commit",
-    "gurobipy",            # Used only to compare results with Gurobi during testing
-=======
     "ruff==0.12.11",        # code formatter
     "polars>=1.32.3",       # constrain since previous versions have changes that break testing
     "pytest==8.4.1",
@@ -46,7 +36,6 @@
     "ipykernel==6.30.1",    # add support for jupyter notebooks
     # Automatically install as many solvers as possible
     # (we don't pin since we want to test against the latest)
->>>>>>> 1f7d3924
     "highsbox",
     "pyoptinterface[nlp]",
     "numpy",               # for testing with np.nan, don't pin so that two versions of Python are possible
@@ -62,7 +51,7 @@
     "mkdocs-awesome-nav~=3.1.2",                        # allows use of .nav.yml files
     "doccmd==2025.4.8",                                 # allows running ruff formatter on documentation code
     # "mkdocs-table-reader-plugin~=3.1.0",              # allows displaying .csv files in documentation
-    "markdown-katex==202406.1035",                      # allows rendering LaTeX math in documentation
+    "markdown-katex==202406.1035", # allows rendering LaTeX math in documentation
 ]
 
 
@@ -85,11 +74,7 @@
 ]
 
 [tool.ruff.lint.per-file-ignores]
-<<<<<<< HEAD
-"{docs,tests,benchmarks}/**" = ["D101", "D102", "D103", "D104"]
-=======
-"{docs,tests,scripts}/**" = ["D101", "D102", "D103", "D104"]
->>>>>>> 1f7d3924
+"{docs,tests,scripts,benchmarks}/**" = ["D101", "D102", "D103", "D104"]
 "conftest.py" = ["D"]
 
 [tool.ruff.lint.pydocstyle]
@@ -102,17 +87,10 @@
 include = ["src/pyoframe/*"]
 
 [tool.pytest.ini_options]
-<<<<<<< HEAD
 pythonpath = "src"                                                 # https://stackoverflow.com/a/50156706/5864903
 addopts = "--doctest-modules --ignore=scripts --ignore=benchmarks"
-filterwarnings = ["error::DeprecationWarning"]
-# doctest_optionflags = "NUMBER"  # To enable if needed. doesn't work yet with Sybil
-=======
-pythonpath = "src"
-addopts = "--doctest-modules --ignore=scripts"
-filterwarnings = ["error"]  # treat all warnings as errors
+filterwarnings = ["error"]                                         # treat all warnings as errors
 doctest_optionflags = "NORMALIZE_WHITESPACE"
->>>>>>> 1f7d3924
 
 [tool.setuptools_scm]
 version_file = "src/pyoframe/_version.py"
