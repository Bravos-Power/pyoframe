[build-system]
requires = [
    "setuptools>=61.0",
    "setuptools-scm>=8", # Sets the package version based on git tags
]
build-backend = "setuptools.build_meta"

[project]
name = "pyoframe"
authors = [{ name = "Bravos Power", email = "dev@bravospower.com" }]
description = "Blazing fast linear program interface"
readme = "README.md"
requires-python = ">=3.9"
dynamic = ["version"]
license = "MIT"
classifiers = [
    "Programming Language :: Python :: 3",
    "Operating System :: OS  Independent",
    "Development Status :: 3 - Alpha",
    "Natural Language :: English",
]
dependencies = ["polars~=1.0", "pyarrow", "pandas", "pyoptinterface==0.5.0"]

[project.optional-dependencies]
highs = ["highsbox"]
ipopt = [
    "pyoptinterface[nlp]", 
    "llvmlite<=0.44.0"  # Remove once issue is fixed: https://github.com/metab0t/PyOptInterface/issues/56
]
dev = [
    "ruff==0.12.11",        # code formatter
    "polars>=1.32.3",       # constrain since previous versions have changes that break testing
    "pytest==8.4.1",
    "pytest-cov==6.2.1",
    "sybil[pytest]==9.2.0", # allows running tests on documentation code
    "pre-commit==4.3.0",    # pre-commit hooks
    "gurobipy==12.0.3",     # used for testing against the gurobi library
    "coverage==7.10.6",     # code coverage
    "ipykernel==6.30.1",    # add support for jupyter notebooks
    # Automatically install as many solvers as possible
    # (we don't pin since we want to test against the latest)
    "highsbox",
    "pyoptinterface[nlp]",
<<<<<<< HEAD
    "numpy",               # for testing with np.nan, don't pin so that two versions of Python are possible
=======
    "llvmlite<=0.44.0"  # Remove once issue is fixed: https://github.com/metab0t/PyOptInterface/issues/56
>>>>>>> f7c01d3b
]
# We split out docs because mkdocs-awesome-nav is not compatible with Python 3.9
docs = [
    "mkdocs-material~=9.6.18",
    "mkdocstrings[python]~=0.30.0",                     # used to generate API documentation
    "mkdocs-git-revision-date-localized-plugin~=1.4.7", # displays the update date in documentation
    "mkdocs-git-committers-plugin-2~=2.5.0",            # displays who contributed in documentation
    "mkdocs-gen-files~=0.5.0",                          # allows running custom scripts during doc generation
    "mkdocs-section-index~=0.3.10",                     # allows sections to be clickable pages
    "mkdocs-awesome-nav~=3.1.2",                        # allows use of .nav.yml files
    "doccmd==2025.4.8",                                 # allows running ruff formatter on documentation code
    # "mkdocs-table-reader-plugin~=3.1.0",              # allows displaying .csv files in documentation
    "markdown-katex==202406.1035", # allows rendering LaTeX math in documentation
]


[tool.ruff.lint]
select = [
    "E4",
    "E7",
    "E9",
    "F",
    "I",
    "W292",
    "W291",
    "D",
    "UP",   # Ensures consistency with Union vs | for type hinting (and similar)
    "TC",   # Forces type imports into a TYPE_CHECKING block
]
ignore = [
    "D105", # magic method docstring
    "D107", # __init__ docstring
]

[tool.ruff.lint.per-file-ignores]
"{docs,tests,scripts,benchmarks}/**" = ["D101", "D102", "D103", "D104"]
"conftest.py" = ["D"]

[tool.ruff.lint.pydocstyle]
convention = "google"

[tool.ruff.format]
docstring-code-format = true

[tool.coverage.run]
include = ["src/pyoframe/*"]

[tool.pytest.ini_options]
<<<<<<< HEAD
pythonpath = "src"                                                 # https://stackoverflow.com/a/50156706/5864903
addopts = "--doctest-modules --ignore=scripts --ignore=benchmarks"
filterwarnings = ["error"]                                         # treat all warnings as errors
=======
pythonpath = "src"
addopts = "--doctest-modules --ignore=scripts"
filterwarnings = ["error"]                     # treat all warnings as errors
>>>>>>> f7c01d3b
doctest_optionflags = "NORMALIZE_WHITESPACE"

[tool.setuptools_scm]
version_file = "src/pyoframe/_version.py"
local_scheme = "no-local-version"

[tool.setuptools.package-dir]
pyoframe = "src/pyoframe"

[project.urls]
Homepage = "https://bravos-power.github.io/pyoframe/"
documentation = "https://bravos-power.github.io/pyoframe/"
repository = "https://github.com/Bravos-Power/pyoframe/"
Issues = "https://github.com/Bravos-Power/pyoframe/issues"<|MERGE_RESOLUTION|>--- conflicted
+++ resolved
@@ -41,11 +41,8 @@
     # (we don't pin since we want to test against the latest)
     "highsbox",
     "pyoptinterface[nlp]",
-<<<<<<< HEAD
     "numpy",               # for testing with np.nan, don't pin so that two versions of Python are possible
-=======
     "llvmlite<=0.44.0"  # Remove once issue is fixed: https://github.com/metab0t/PyOptInterface/issues/56
->>>>>>> f7c01d3b
 ]
 # We split out docs because mkdocs-awesome-nav is not compatible with Python 3.9
 docs = [
@@ -94,15 +91,9 @@
 include = ["src/pyoframe/*"]
 
 [tool.pytest.ini_options]
-<<<<<<< HEAD
 pythonpath = "src"                                                 # https://stackoverflow.com/a/50156706/5864903
 addopts = "--doctest-modules --ignore=scripts --ignore=benchmarks"
 filterwarnings = ["error"]                                         # treat all warnings as errors
-=======
-pythonpath = "src"
-addopts = "--doctest-modules --ignore=scripts"
-filterwarnings = ["error"]                     # treat all warnings as errors
->>>>>>> f7c01d3b
 doctest_optionflags = "NORMALIZE_WHITESPACE"
 
 [tool.setuptools_scm]
