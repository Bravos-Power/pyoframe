"""Defines helper functions for doing arithmetic operations on expressions (e.g. addition)."""

from __future__ import annotations

from typing import TYPE_CHECKING

import polars as pl

from pyoframe._constants import (
    COEF_KEY,
    CONST_TERM,
    KEY_TYPE,
    QUAD_VAR_KEY,
    RESERVED_COL_KEYS,
    VAR_KEY,
    Config,
    PyoframeError,
    UnmatchedStrategy,
)

if TYPE_CHECKING:  # pragma: no cover
    from pyoframe._core import Expression


<<<<<<< HEAD
# TODO remove underscores
def _multiply_expressions(self: Expression, other: Expression) -> Expression:
    """Multiplies two or more expressions together.
=======
def multiply(self: Expression, other: Expression) -> Expression:
    """Multiplies two expressions together.
>>>>>>> 1f7d3924

    Examples:
        >>> import pyoframe as pf
        >>> m = pf.Model()
        >>> m.x1 = pf.Variable()
        >>> m.x2 = pf.Variable()
        >>> m.x3 = pf.Variable()
        >>> result = 5 * m.x1 * m.x2
        >>> result
        <Expression terms=1 type=quadratic>
        5 x2 * x1
        >>> result * m.x3
        Traceback (most recent call last):
        ...
        pyoframe._constants.PyoframeError: Cannot multiply the two expressions below because the result would be a cubic. Only quadratic or linear expressions are allowed.
        Expression 1 (quadratic):   ((5 * x1) * x2)
        Expression 2 (linear):      x3
    """
    self_degree, other_degree = self.degree(), other.degree()
    product_degree = self_degree + other_degree
    if product_degree > 2:
        assert product_degree <= 4, (
            "Unexpected because expressions should not exceed degree 2."
        )
        res_type = "cubic" if product_degree == 3 else "quartic"
        raise PyoframeError(
            f"""Cannot multiply the two expressions below because the result would be a {res_type}. Only quadratic or linear expressions are allowed.
Expression 1 ({self.degree(return_str=True)}):\t{self.name}
Expression 2 ({other.degree(return_str=True)}):\t{other.name}"""
        )

    if self_degree == 1 and other_degree == 1:
        return _quadratic_multiplication(self, other)

    # save names to use in debug messages before any swapping occurs
    self_name, other_name = self.name, other.name
    if self_degree < other_degree:
        self, other = other, self
        self_degree, other_degree = other_degree, self_degree

    assert other_degree == 0, (
        "This should always be true since other cases have already been handled."
    )

    # QUAD_VAR_KEY doesn't need to be dropped since we know it doesn't exist
    multiplier = other.data.drop(VAR_KEY)

    dims = self._dimensions_unsafe
    other_dims = other._dimensions_unsafe
    dims_in_common = [dim for dim in dims if dim in other_dims]

    data = (
        self.data.join(
            multiplier,
            on=dims_in_common if len(dims_in_common) > 0 else None,
            how="inner" if dims_in_common else "cross",
            maintain_order=(
                "left" if Config.maintain_order and dims_in_common else None
            ),
        )
        .with_columns(pl.col(COEF_KEY) * pl.col(COEF_KEY + "_right"))
        .drop(COEF_KEY + "_right")
    )

    return self._new(data, name=f"({self_name} * {other_name})")


def _quadratic_multiplication(self: Expression, other: Expression) -> Expression:
    """Multiplies two expressions of degree 1.

    Examples:
        >>> import polars as pl
        >>> df = pl.DataFrame({"dim": [1, 2, 3], "value": [1, 2, 3]})
        >>> m = pf.Model()
        >>> m.x1 = pf.Variable()
        >>> m.x2 = pf.Variable()
        >>> expr1 = df * m.x1
        >>> expr2 = df * m.x2 * 2 + 4
        >>> expr1 * expr2
        <Expression height=3 terms=6 type=quadratic>
        ┌─────┬───────────────────┐
        │ dim ┆ expression        │
        │ (3) ┆                   │
        ╞═════╪═══════════════════╡
        │ 1   ┆ 4 x1 +2 x2 * x1   │
        │ 2   ┆ 8 x1 +8 x2 * x1   │
        │ 3   ┆ 12 x1 +18 x2 * x1 │
        └─────┴───────────────────┘
        >>> (expr1 * expr2) - df * m.x1 * df * m.x2 * 2
        <Expression height=3 terms=3 type=linear>
        ┌─────┬────────────┐
        │ dim ┆ expression │
        │ (3) ┆            │
        ╞═════╪════════════╡
        │ 1   ┆ 4 x1       │
        │ 2   ┆ 8 x1       │
        │ 3   ┆ 12 x1      │
        └─────┴────────────┘

    """
    dims = self._dimensions_unsafe
    other_dims = other._dimensions_unsafe
    dims_in_common = [dim for dim in dims if dim in other_dims]

    data = (
        self.data.join(
            other.data,
            on=dims_in_common if len(dims_in_common) > 0 else None,
            how="inner" if dims_in_common else "cross",
            maintain_order=(
                "left" if Config.maintain_order and dims_in_common else None
            ),
        )
        .with_columns(pl.col(COEF_KEY) * pl.col(COEF_KEY + "_right"))
        .drop(COEF_KEY + "_right")
        .rename({VAR_KEY + "_right": QUAD_VAR_KEY})
        # Swap VAR_KEY and QUAD_VAR_KEY so that VAR_KEY is always the larger one
        .with_columns(
            pl.when(pl.col(VAR_KEY) < pl.col(QUAD_VAR_KEY))
            .then(pl.col(QUAD_VAR_KEY))
            .otherwise(pl.col(VAR_KEY))
            .alias(VAR_KEY),
            pl.when(pl.col(VAR_KEY) < pl.col(QUAD_VAR_KEY))
            .then(pl.col(VAR_KEY))
            .otherwise(pl.col(QUAD_VAR_KEY))
            .alias(QUAD_VAR_KEY),
        )
    )

    data = _sum_like_terms(data)

    return self._new(data, name=f"({self.name} * {other.name})")


def add(*expressions: Expression) -> Expression:
    """Add multiple expressions together."""
    # Mapping of how a sum of two expressions should propagate the unmatched strategy
    propagation_strategies = {
        (UnmatchedStrategy.DROP, UnmatchedStrategy.DROP): UnmatchedStrategy.DROP,
        (
            UnmatchedStrategy.UNSET,
            UnmatchedStrategy.UNSET,
        ): UnmatchedStrategy.UNSET,
        (UnmatchedStrategy.KEEP, UnmatchedStrategy.KEEP): UnmatchedStrategy.KEEP,
        (UnmatchedStrategy.DROP, UnmatchedStrategy.KEEP): UnmatchedStrategy.UNSET,
        (UnmatchedStrategy.DROP, UnmatchedStrategy.UNSET): UnmatchedStrategy.DROP,
        (UnmatchedStrategy.KEEP, UnmatchedStrategy.UNSET): UnmatchedStrategy.KEEP,
    }

    assert len(expressions) > 1, "Need at least two expressions to add together."

    dims = expressions[0].dimensions

    if dims is None:
        requires_join = False
        dims = []
    elif Config.disable_unmatched_checks:
        requires_join = any(
            expr._unmatched_strategy
            not in (UnmatchedStrategy.KEEP, UnmatchedStrategy.UNSET)
            for expr in expressions
        )
    else:
        requires_join = any(
            expr._unmatched_strategy != UnmatchedStrategy.KEEP for expr in expressions
        )

    has_dim_conflict = any(
        sorted(dims) != sorted(expr._dimensions_unsafe) for expr in expressions[1:]
    )

    # If we cannot use .concat compute the sum in a pairwise manner
    if len(expressions) > 2 and (has_dim_conflict or requires_join):
        result = expressions[0]
        for expr in expressions[1:]:
            result = add(result, expr)
        return result

    if has_dim_conflict:
        assert len(expressions) == 2

        left, right = expressions[0], expressions[1]
        left_dims, right_dims = left._dimensions_unsafe, right._dimensions_unsafe

        missing_left = [dim for dim in right_dims if dim not in left_dims]
        missing_right = [dim for dim in left_dims if dim not in right_dims]
        common_dims = [dim for dim in left_dims if dim in right_dims]

        if not (
            set(missing_left) <= set(left._allowed_new_dims)
            and set(missing_right) <= set(right._allowed_new_dims)
        ):
            _raise_addition_error(
                left,
                right,
                f"their\n\tdimensions are different ({left_dims} != {right_dims})",
                "If this is intentional, use .over(…) to broadcast. Learn more at\n\thttps://bravos-power.github.io/pyoframe/learn/concepts/special-functions/#adding-expressions-with-differing-dimensions-using-over",
            )

        left_old = left
        if missing_left:
            left = _broadcast(left, right, common_dims, missing_left)
        if missing_right:
            right = _broadcast(
                right, left_old, common_dims, missing_right, swapped=True
            )

        assert sorted(left._dimensions_unsafe) == sorted(right._dimensions_unsafe)
        expressions = (left, right)

    dims = expressions[0]._dimensions_unsafe
    # Check no dims conflict
    assert all(
        sorted(dims) == sorted(expr._dimensions_unsafe) for expr in expressions[1:]
    )
    if requires_join:
        assert len(expressions) == 2
        assert dims != []
        left, right = expressions[0], expressions[1]

        # Order so that drop always comes before keep, and keep always comes before default
        if swap := (
            (left._unmatched_strategy, right._unmatched_strategy)
            in (
                (UnmatchedStrategy.UNSET, UnmatchedStrategy.DROP),
                (UnmatchedStrategy.UNSET, UnmatchedStrategy.KEEP),
                (UnmatchedStrategy.KEEP, UnmatchedStrategy.DROP),
            )
        ):
            left, right = right, left

        def get_indices(expr):
            return expr.data.select(dims).unique(maintain_order=Config.maintain_order)

        left_data, right_data = left.data, right.data

        strat = (left._unmatched_strategy, right._unmatched_strategy)

        propagate_strat = propagation_strategies[strat]  # type: ignore

        if strat == (UnmatchedStrategy.DROP, UnmatchedStrategy.DROP):
            left_data = left.data.join(
                get_indices(right),
                on=dims,
                maintain_order="left" if Config.maintain_order else None,
            )
            right_data = right.data.join(
                get_indices(left),
                on=dims,
                maintain_order="left" if Config.maintain_order else None,
            )
        elif strat == (UnmatchedStrategy.UNSET, UnmatchedStrategy.UNSET):
            assert not Config.disable_unmatched_checks, (
                "This code should not be reached when unmatched checks are disabled."
            )
            outer_join = get_indices(left).join(
                get_indices(right),
                how="full",
                on=dims,
                maintain_order="left_right" if Config.maintain_order else None,
            )
            if outer_join.get_column(dims[0]).null_count() > 0:
                unmatched_vals = outer_join.filter(
                    outer_join.get_column(dims[0]).is_null()
                )
                _raise_unmatched_values_error(left, right, unmatched_vals, swap)
            if outer_join.get_column(dims[0] + "_right").null_count() > 0:
                unmatched_vals = outer_join.filter(
                    outer_join.get_column(dims[0] + "_right").is_null()
                )
                _raise_unmatched_values_error(left, right, unmatched_vals, swap)

        elif strat == (UnmatchedStrategy.DROP, UnmatchedStrategy.KEEP):
            left_data = get_indices(right).join(
                left.data,
                how="left",
                on=dims,
                maintain_order="left" if Config.maintain_order else None,
            )
        elif strat == (UnmatchedStrategy.DROP, UnmatchedStrategy.UNSET):
            left_data = get_indices(right).join(
                left.data,
                how="left",
                on=dims,
                maintain_order="left" if Config.maintain_order else None,
            )
            if left_data.get_column(COEF_KEY).null_count() > 0:
                _raise_unmatched_values_error(
                    left,
                    right,
                    left_data.filter(left_data.get_column(COEF_KEY).is_null()),
                    swap,
                )

        elif strat == (UnmatchedStrategy.KEEP, UnmatchedStrategy.UNSET):
            assert not Config.disable_unmatched_checks, (
                "This code should not be reached when unmatched checks are disabled."
            )
            unmatched = right.data.join(get_indices(left), how="anti", on=dims)
            if len(unmatched) > 0:
                _raise_unmatched_values_error(left, right, unmatched, swap)
        else:  # pragma: no cover
            assert False, "This code should've never been reached!"

        expr_data = [left_data, right_data]
    else:
        propagate_strat = expressions[0]._unmatched_strategy
        expr_data = [expr.data for expr in expressions]

    # Add quadratic column if it is needed and doesn't already exist
    if any(QUAD_VAR_KEY in df.columns for df in expr_data):
        expr_data = [
            (
                df.with_columns(pl.lit(CONST_TERM).alias(QUAD_VAR_KEY).cast(KEY_TYPE))
                if QUAD_VAR_KEY not in df.columns
                else df
            )
            for df in expr_data
        ]

    # Sort columns to allow for concat
    expr_data = [
        e.select(dims + [c for c in e.columns if c not in dims]) for e in expr_data
    ]

    data = pl.concat(expr_data, how="vertical_relaxed")
    data = _sum_like_terms(data)

    full_name = expressions[0].name
    for expr in expressions[1:]:
        name = expr.name
        full_name += f" - {name[1:]}" if name[0] == "-" else f" + {name}"

    new_expr = expressions[0]._new(data, name=f"({full_name})")
    new_expr._unmatched_strategy = propagate_strat

    return new_expr


def _raise_unmatched_values_error(
    left: Expression, right: Expression, unmatched_values: pl.DataFrame, swapped: bool
):
    if swapped:
        left, right = right, left

    _raise_addition_error(
        left,
        right,
        "of unmatched values",
        f"Unmatched values:\n{unmatched_values}\nIf this is intentional, use .drop_unmatched() or .keep_unmatched().",
    )


def _raise_addition_error(
    left: Expression, right: Expression, reason: str, postfix: str
):
    op = "add"
    right_name = right.name
    if right_name[0] == "-":
        op = "subtract"
        right_name = right_name[1:]
    raise PyoframeError(
        f"""Cannot {op} the two expressions below because {reason}.
Expression 1:\t{left.name}
Expression 2:\t{right_name}
{postfix}
"""
    )


# TODO consider returning a dataframe instead of an expression to simplify code (e.g. avoid copy_flags)
def _broadcast(
    self: Expression,
    target: Expression,
    common_dims: list[str],
    missing_dims: list[str],
    swapped: bool = False,
) -> Expression:
    target_data = target.data.select(target._dimensions_unsafe).unique(
        maintain_order=Config.maintain_order
    )

    if not common_dims:
        res = self._new(self.data.join(target_data, how="cross"), name=self.name)
        res._copy_flags(self)
        return res

    # If drop, we just do an inner join to get into the shape of the other
    if self._unmatched_strategy == UnmatchedStrategy.DROP:
        res = self._new(
            self.data.join(
                target_data,
                on=common_dims,
                maintain_order="left" if Config.maintain_order else None,
            ),
            name=self.name,
        )
        res._copy_flags(self)
        return res

    result = self.data.join(
        target_data,
        on=common_dims,
        how="left",
        maintain_order="left" if Config.maintain_order else None,
    )
    right_has_missing = result.get_column(missing_dims[0]).null_count() > 0
    if right_has_missing:
        _raise_unmatched_values_error(
            self,
            target,
            result.filter(result.get_column(missing_dims[0]).is_null()),
            swapped,
        )
    res = self._new(result, self.name)
    res._copy_flags(self)
    return res


def _sum_like_terms(df: pl.DataFrame) -> pl.DataFrame:
    """Combines terms with the same variables."""
    dims = [c for c in df.columns if c not in RESERVED_COL_KEYS]
    var_cols = [VAR_KEY] + ([QUAD_VAR_KEY] if QUAD_VAR_KEY in df.columns else [])
    df = df.group_by(dims + var_cols, maintain_order=Config.maintain_order).sum()
    return df


def _simplify_expr_df(df: pl.DataFrame) -> pl.DataFrame:
    """Removes the quadratic column and terms with a zero coefficient, when applicable.

    Specifically, zero coefficient terms are always removed, except if they're the only terms in which case the expression contains a single term.
    The quadratic column is removed if the expression is not a quadratic.

    Examples:
        >>> import polars as pl
        >>> df = pl.DataFrame(
        ...     {
        ...         VAR_KEY: [CONST_TERM, 1],
        ...         QUAD_VAR_KEY: [CONST_TERM, 1],
        ...         COEF_KEY: [1.0, 0],
        ...     }
        ... )
        >>> _simplify_expr_df(df)
        shape: (1, 2)
        ┌───────────────┬─────────┐
        │ __variable_id ┆ __coeff │
        │ ---           ┆ ---     │
        │ i64           ┆ f64     │
        ╞═══════════════╪═════════╡
        │ 0             ┆ 1.0     │
        └───────────────┴─────────┘
        >>> df = pl.DataFrame(
        ...     {
        ...         "t": [1, 1, 2, 2, 3, 3],
        ...         VAR_KEY: [CONST_TERM, 1, CONST_TERM, 1, 1, 2],
        ...         QUAD_VAR_KEY: [
        ...             CONST_TERM,
        ...             CONST_TERM,
        ...             CONST_TERM,
        ...             CONST_TERM,
        ...             CONST_TERM,
        ...             1,
        ...         ],
        ...         COEF_KEY: [1, 0, 0, 0, 1, 0],
        ...     }
        ... )
        >>> _simplify_expr_df(df)
        shape: (3, 3)
        ┌─────┬───────────────┬─────────┐
        │ t   ┆ __variable_id ┆ __coeff │
        │ --- ┆ ---           ┆ ---     │
        │ i64 ┆ i64           ┆ i64     │
        ╞═════╪═══════════════╪═════════╡
        │ 1   ┆ 0             ┆ 1       │
        │ 2   ┆ 0             ┆ 0       │
        │ 3   ┆ 1             ┆ 1       │
        └─────┴───────────────┴─────────┘
    """
    df_filtered = df.filter(pl.col(COEF_KEY) != 0)
    if len(df_filtered) < len(df):
        dims = [c for c in df.columns if c not in RESERVED_COL_KEYS]
        if dims:
            dim_values = df.select(dims).unique(maintain_order=Config.maintain_order)
            df = (
                dim_values.join(
                    df_filtered,
                    on=dims,
                    how="left",
                    maintain_order="left" if Config.maintain_order else None,
                )
                .with_columns(pl.col(COEF_KEY).fill_null(0))
                .fill_null(CONST_TERM)
            )
        else:
            df = df_filtered
            if df.is_empty():
                df = pl.DataFrame(
                    {VAR_KEY: [CONST_TERM], COEF_KEY: [0]},
                    schema={VAR_KEY: KEY_TYPE, COEF_KEY: pl.Float64},
                )

    if QUAD_VAR_KEY in df.columns and (df.get_column(QUAD_VAR_KEY) == CONST_TERM).all():
        df = df.drop(QUAD_VAR_KEY)

    return df


def _get_dimensions(df: pl.DataFrame) -> list[str] | None:
    """Returns the dimensions of the DataFrame.

    Reserved columns do not count as dimensions. If there are no dimensions,
    returns `None` to force caller to handle this special case.

    Examples:
        >>> import polars as pl
        >>> _get_dimensions(pl.DataFrame({"x": [1, 2, 3], "y": [1, 2, 3]}))
        ['x', 'y']
        >>> _get_dimensions(pl.DataFrame({"__variable_id": [1, 2, 3]}))
    """
    result = [col for col in df.columns if col not in RESERVED_COL_KEYS]
    return result if result else None<|MERGE_RESOLUTION|>--- conflicted
+++ resolved
@@ -22,14 +22,8 @@
     from pyoframe._core import Expression
 
 
-<<<<<<< HEAD
-# TODO remove underscores
-def _multiply_expressions(self: Expression, other: Expression) -> Expression:
-    """Multiplies two or more expressions together.
-=======
 def multiply(self: Expression, other: Expression) -> Expression:
     """Multiplies two expressions together.
->>>>>>> 1f7d3924
 
     Examples:
         >>> import pyoframe as pf
