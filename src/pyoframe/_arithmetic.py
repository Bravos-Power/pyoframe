--- conflicted
+++ resolved
@@ -96,13 +96,9 @@
             multiplier,
             on=dims_in_common if len(dims_in_common) > 0 else None,
             how="inner" if dims_in_common else "cross",
-<<<<<<< HEAD
-            maintain_order="left_right",
-=======
             maintain_order=(
                 "left" if Config.maintain_order and dims_in_common else None
             ),
->>>>>>> d2116665
         )
         .with_columns(pl.col(COEF_KEY) * pl.col(COEF_KEY + "_right"))
         .drop(COEF_KEY + "_right")
@@ -153,13 +149,9 @@
             other.data,
             on=dims_in_common if len(dims_in_common) > 0 else None,
             how="inner" if dims_in_common else "cross",
-<<<<<<< HEAD
-            maintain_order="left_right",
-=======
             maintain_order=(
                 "left" if Config.maintain_order and dims_in_common else None
             ),
->>>>>>> d2116665
         )
         .with_columns(pl.col(COEF_KEY) * pl.col(COEF_KEY + "_right"))
         .drop(COEF_KEY + "_right")
@@ -264,12 +256,6 @@
 
         if strat == (UnmatchedStrategy.DROP, UnmatchedStrategy.DROP):
             left_data = left.data.join(
-<<<<<<< HEAD
-                get_indices(right), how="inner", on=dims, maintain_order="left_right"
-            )
-            right_data = right.data.join(
-                get_indices(left), how="inner", on=dims, maintain_order="left_right"
-=======
                 get_indices(right),
                 on=dims,
                 maintain_order="left" if Config.maintain_order else None,
@@ -278,7 +264,6 @@
                 get_indices(left),
                 on=dims,
                 maintain_order="left" if Config.maintain_order else None,
->>>>>>> d2116665
             )
         elif strat == (UnmatchedStrategy.UNSET, UnmatchedStrategy.UNSET):
             assert not Config.disable_unmatched_checks, (
@@ -288,11 +273,7 @@
                 get_indices(right),
                 how="full",
                 on=dims,
-<<<<<<< HEAD
-                maintain_order="left_right",
-=======
                 maintain_order="left_right" if Config.maintain_order else None,
->>>>>>> d2116665
             )
             if outer_join.get_column(dims[0]).null_count() > 0:
                 raise PyoframeError(
@@ -310,13 +291,6 @@
                 )
         elif strat == (UnmatchedStrategy.DROP, UnmatchedStrategy.KEEP):
             left_data = get_indices(right).join(
-<<<<<<< HEAD
-                left.data, how="left", on=dims, maintain_order="left"
-            )
-        elif strat == (UnmatchedStrategy.DROP, UnmatchedStrategy.UNSET):
-            left_data = get_indices(right).join(
-                left.data, how="left", on=dims, maintain_order="left"
-=======
                 left.data,
                 how="left",
                 on=dims,
@@ -328,7 +302,6 @@
                 how="left",
                 on=dims,
                 maintain_order="left" if Config.maintain_order else None,
->>>>>>> d2116665
             )
             if left_data.get_column(COEF_KEY).null_count() > 0:
                 raise PyoframeError(
@@ -411,25 +384,17 @@
     if self.unmatched_strategy == UnmatchedStrategy.DROP:
         return self._new(
             self.data.join(
-<<<<<<< HEAD
-                target_data, on=dims_in_common, how="inner", maintain_order="left_right"
-=======
                 target_data,
                 on=dims_in_common,
                 maintain_order="left" if Config.maintain_order else None,
->>>>>>> d2116665
             )
         )
 
     result = self.data.join(
-<<<<<<< HEAD
-        target_data, on=dims_in_common, how="left", maintain_order="left_right"
-=======
         target_data,
         on=dims_in_common,
         how="left",
         maintain_order="left" if Config.maintain_order else None,
->>>>>>> d2116665
     )
     right_has_missing = result.get_column(missing_dims[0]).null_count() > 0
     if right_has_missing:
@@ -504,16 +469,12 @@
         if dims:
             dim_values = df.select(dims).unique(maintain_order=Config.maintain_order)
             df = (
-<<<<<<< HEAD
-                dim_values.join(df_filtered, on=dims, how="left", maintain_order="left")
-=======
                 dim_values.join(
                     df_filtered,
                     on=dims,
                     how="left",
                     maintain_order="left" if Config.maintain_order else None,
                 )
->>>>>>> d2116665
                 .with_columns(pl.col(COEF_KEY).fill_null(0))
                 .fill_null(CONST_TERM)
             )
