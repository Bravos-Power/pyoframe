from __future__ import annotations

import warnings
from abc import ABC, abstractmethod
from typing import (
    TYPE_CHECKING,
    Any,
    Dict,
    Iterable,
    List,
    Mapping,
    Optional,
    Protocol,
    Sequence,
    Union,
    overload,
)

import numpy as np
import pandas as pd
import polars as pl
import pyoptinterface as poi

from pyoframe._arithmetic import (
    _add_expressions,
    _get_dimensions,
    _multiply_expressions,
    _simplify_expr_df,
)
from pyoframe.constants import (
    COEF_KEY,
    CONST_TERM,
    CONSTRAINT_KEY,
    DUAL_KEY,
    KEY_TYPE,
    QUAD_VAR_KEY,
    RESERVED_COL_KEYS,
    SOLUTION_KEY,
    VAR_KEY,
    Config,
    ConstraintSense,
    ObjSense,
    PyoframeError,
    UnmatchedStrategy,
    VType,
    VTypeValue,
)
from pyoframe.model_element import (
    ModelElement,
    ModelElementWithId,
    SupportPolarsMethodMixin,
)
from pyoframe.util import (
    Container,
    FuncArgs,
    cast_coef_to_string,
    concat_dimensions,
    dataframe_to_tupled_list,
    get_obj_repr,
    parse_inputs_as_iterable,
    unwrap_single_values,
)

if TYPE_CHECKING:  # pragma: no cover
    from pyoframe.model import Model


def _forward_to_expression(func_name: str):
    def wrapper(self: "SupportsMath", *args, **kwargs) -> "Expression":
        expr = self.to_expr()
        return getattr(expr, func_name)(*args, **kwargs)

    return wrapper


class SupportsToExpr(Protocol):
    def to_expr(self) -> "Expression": ...


class SupportsMath(ABC, SupportsToExpr):
    """Any object that can be converted into an expression."""

    def __init__(self, **kwargs):
        self.unmatched_strategy = UnmatchedStrategy.UNSET
        self.allowed_new_dims: List[str] = []
        super().__init__(**kwargs)

    def keep_unmatched(self):
        self.unmatched_strategy = UnmatchedStrategy.KEEP
        return self

    def drop_unmatched(self):
        self.unmatched_strategy = UnmatchedStrategy.DROP
        return self

    def add_dim(self, *dims: str):
        self.allowed_new_dims.extend(dims)
        return self

    @abstractmethod
    def to_expr(self) -> "Expression": ...

    __add__ = _forward_to_expression("__add__")
    __mul__ = _forward_to_expression("__mul__")
    sum = _forward_to_expression("sum")
    map = _forward_to_expression("map")

    def __pow__(self, power: int):
        """
        Support squaring expressions:
        >>> m = pf.Model()
        >>> m.v = pf.Variable()
        >>> m.v ** 2
        <Expression size=1 dimensions={} terms=1 degree=2>
        v * v
        >>> m.v ** 3
        Traceback (most recent call last):
        ...
        ValueError: Raising an expressions to **3 is not supported. Expressions can only be squared (**2).
        """
        if power == 2:
            return self * self
        raise ValueError(
            f"Raising an expressions to **{power} is not supported. Expressions can only be squared (**2)."
        )

    def __neg__(self):
        res = self.to_expr() * -1
        # Negating a constant term should keep the unmatched strategy
        res.unmatched_strategy = self.unmatched_strategy
        return res

    def __sub__(self, other):
        """
        >>> import polars as pl
        >>> m = pf.Model()
        >>> df = pl.DataFrame({"dim1": [1,2,3], "value": [1,2,3]})
        >>> m.v = pf.Variable(df["dim1"])
        >>> m.v - df
        <Expression size=3 dimensions={'dim1': 3} terms=6>
        [1]: v[1] -1
        [2]: v[2] -2
        [3]: v[3] -3
        """
        if not isinstance(other, (int, float)):
            other = other.to_expr()
        return self.to_expr() + (-other)

    def __rmul__(self, other):
        return self.to_expr() * other

    def __radd__(self, other):
        return self.to_expr() + other

    def __truediv__(self, other):
        """

        Examples:
            Support division.
            >>> m = pf.Model()
            >>> m.v = Variable({"dim1": [1,2,3]})
            >>> m.v / 2
            <Expression size=3 dimensions={'dim1': 3} terms=3>
            [1]: 0.5 v[1]
            [2]: 0.5 v[2]
            [3]: 0.5 v[3]
        """
        return self.to_expr() * (1 / other)

    def __rsub__(self, other):
        """
        Support right subtraction.

        Examples:
            >>> m = pf.Model()
            >>> m.v = Variable({"dim1": [1,2,3]})
            >>> 1 - m.v
            <Expression size=3 dimensions={'dim1': 3} terms=6>
            [1]: 1  - v[1]
            [2]: 1  - v[2]
            [3]: 1  - v[3]
        """
        return other + (-self.to_expr())

    def __le__(self, other):
        """Equality constraint.

        Examples:
            >>> m = pf.Model()
            >>> m.v = pf.Variable()
            >>> m.v <= 1
            <Constraint sense='<=' size=1 dimensions={} terms=2>
            v <= 1
        """
        return Constraint(self - other, ConstraintSense.LE)

    def __ge__(self, other):
        """Equality constraint.

        Examples:
            >>> m = pf.Model()
            >>> m.v = pf.Variable()
            >>> m.v >= 1
            <Constraint sense='>=' size=1 dimensions={} terms=2>
            v >= 1
        """
        return Constraint(self - other, ConstraintSense.GE)

    def __eq__(self, value: object):  # type: ignore
        """Equality constraint.

        Examples:
            >>> m = pf.Model()
            >>> m.v = pf.Variable()
            >>> m.v == 1
            <Constraint sense='=' size=1 dimensions={} terms=2>
            v = 1
        """
        return Constraint(self - value, ConstraintSense.EQ)


SetTypes = Union[
    pl.DataFrame,
    pd.Index,
    pd.DataFrame,
    SupportsMath,
    Mapping[str, Sequence[object]],
    "Set",
    "Constraint",
]


class Set(ModelElement, SupportsMath, SupportPolarsMethodMixin):
    """
    A set which can then be used to index variables.

    Examples:
        >>> pf.Set(x=range(2), y=range(3))
        <Set size=6 dimensions={'x': 2, 'y': 3}>
        [(0, 0), (0, 1), (0, 2), (1, 0), (1, 1), (1, 2)]
    """

    def __init__(self, *data: SetTypes | Iterable[SetTypes], **named_data):
        data_list = list(data)
        for name, set in named_data.items():
            data_list.append({name: set})
        df = self._parse_acceptable_sets(*data_list)
        if not df.is_empty() and df.is_duplicated().any():
            raise ValueError("Duplicate rows found in input data.")
        super().__init__(df)

    def _new(self, data: pl.DataFrame):
        s = Set(data)
        s._model = self._model
        # Copy over the unmatched strategy on operations like .rename(), .with_columns(), etc.
        s.unmatched_strategy = self.unmatched_strategy
        return s

    @staticmethod
    def _parse_acceptable_sets(
        *over: SetTypes | Iterable[SetTypes],
    ) -> pl.DataFrame:
        """
        Examples:
            >>> import pandas as pd
            >>> dim1 = pd.Index([1, 2, 3], name="dim1")
            >>> dim2 = pd.Index(["a", "b"], name="dim1")
            >>> Set._parse_acceptable_sets([dim1, dim2])
            Traceback (most recent call last):
            ...
            AssertionError: All coordinates must have unique column names.
            >>> dim2.name = "dim2"
            >>> Set._parse_acceptable_sets([dim1, dim2])
            shape: (6, 2)
            ┌──────┬──────┐
            │ dim1 ┆ dim2 │
            │ ---  ┆ ---  │
            │ i64  ┆ str  │
            ╞══════╪══════╡
            │ 1    ┆ a    │
            │ 1    ┆ b    │
            │ 2    ┆ a    │
            │ 2    ┆ b    │
            │ 3    ┆ a    │
            │ 3    ┆ b    │
            └──────┴──────┘
        """
        assert len(over) > 0, "At least one set must be provided."
        over_iter: Iterable[SetTypes] = parse_inputs_as_iterable(*over)

        over_frames: List[pl.DataFrame] = [Set._set_to_polars(set) for set in over_iter]

        over_merged = over_frames[0]

        for df in over_frames[1:]:
            assert set(over_merged.columns) & set(df.columns) == set(), (
                "All coordinates must have unique column names."
            )
            over_merged = over_merged.join(df, how="cross")
        return over_merged

    def to_expr(self) -> Expression:
        return Expression(
            self.data.with_columns(
                pl.lit(1).alias(COEF_KEY), pl.lit(CONST_TERM).alias(VAR_KEY)
            )
        )

    def __mul__(self, other):
        if isinstance(other, Set):
            assert set(self.data.columns) & set(other.data.columns) == set(), (
                "Cannot multiply two sets with columns in common."
            )
            return Set(self.data, other.data)
        return super().__mul__(other)

    def __add__(self, other):
        if isinstance(other, Set):
            try:
                return self._new(
                    pl.concat([self.data, other.data]).unique(maintain_order=True)
                )
            except pl.exceptions.ShapeError as e:
                if "unable to vstack, column names don't match" in str(e):
                    raise PyoframeError(
                        f"Failed to add sets '{self.friendly_name}' and '{other.friendly_name}' because dimensions do not match ({self.dimensions} != {other.dimensions}) "
                    ) from e
                raise e

        return super().__add__(other)

    def __repr__(self):
        return (
            get_obj_repr(self, ("name",), size=self.data.height, dimensions=self.shape)
            + "\n"
            + dataframe_to_tupled_list(
                self.data, num_max_elements=Config.print_max_set_elements
            )
        )

    @staticmethod
    def _set_to_polars(set: "SetTypes") -> pl.DataFrame:
        if isinstance(set, dict):
            df = pl.DataFrame(set)
        elif isinstance(set, Constraint):
            df = set.data.select(set.dimensions_unsafe)
        elif isinstance(set, SupportsMath):
            df = (
                set.to_expr()
                .data.drop(RESERVED_COL_KEYS, strict=False)
                .unique(maintain_order=True)
            )
        elif isinstance(set, pd.Index):
            df = pl.from_pandas(pd.DataFrame(index=set).reset_index())
        elif isinstance(set, pd.DataFrame):
            df = pl.from_pandas(set)
        elif isinstance(set, pl.DataFrame):
            df = set
        elif isinstance(set, pl.Series):
            df = set.to_frame()
        elif isinstance(set, Set):
            df = set.data
        elif isinstance(set, range):
            raise ValueError(
                "Cannot convert a range to a set without a dimension name. Try Set(dim_name=range(...))"
            )
        else:
            raise ValueError(f"Cannot convert type {type(set)} to a polars DataFrame")

        if "index" in df.columns:
            raise ValueError(
                "Please specify a custom dimension name rather than using 'index' to avoid confusion."
            )

        for reserved_key in RESERVED_COL_KEYS:
            if reserved_key in df.columns:
                raise ValueError(
                    f"Cannot use reserved column names {reserved_key} as dimensions."
                )

        return df


class Expression(ModelElement, SupportsMath, SupportPolarsMethodMixin):
    """A linear or quadratic expression."""

    def __init__(self, data: pl.DataFrame):
        """
        A linear expression.

        Examples:
            >>> import pandas as pd
            >>> df = pd.DataFrame({"item" : [1, 1, 1, 2, 2], "time": ["mon", "tue", "wed", "mon", "tue"], "cost": [1, 2, 3, 4, 5]}).set_index(["item", "time"])
            >>> m = pf.Model()
            >>> m.Time = pf.Variable(df.index)
            >>> m.Size = pf.Variable(df.index)
            >>> expr = df["cost"] * m.Time + df["cost"] * m.Size
            >>> expr
            <Expression size=5 dimensions={'item': 2, 'time': 3} terms=10>
            [1,mon]: Time[1,mon] + Size[1,mon]
            [1,tue]: 2 Time[1,tue] +2 Size[1,tue]
            [1,wed]: 3 Time[1,wed] +3 Size[1,wed]
            [2,mon]: 4 Time[2,mon] +4 Size[2,mon]
            [2,tue]: 5 Time[2,tue] +5 Size[2,tue]
        """
        # Sanity checks, VAR_KEY and COEF_KEY must be present
        assert VAR_KEY in data.columns, "Missing variable column."
        assert COEF_KEY in data.columns, "Missing coefficient column."

        # Sanity check no duplicates indices
        if Config.enable_is_duplicated_expression_safety_check:
            duplicated_mask = data.drop(COEF_KEY).is_duplicated()
            # In theory this should never happen unless there's a bug in the library
            if duplicated_mask.any():  # pragma: no cover
                duplicated_data = data.filter(duplicated_mask)
                raise ValueError(
                    f"Cannot create an expression with duplicate indices:\n{duplicated_data}."
                )

        data = _simplify_expr_df(data)

        super().__init__(data)

    @classmethod
    def constant(cls, constant: int | float) -> "Expression":
        """
        Examples:
            >>> pf.Expression.constant(5)
            <Expression size=1 dimensions={} terms=1>
            5
        """
        return cls(
            pl.DataFrame(
                {
                    COEF_KEY: [constant],
                    VAR_KEY: [CONST_TERM],
                },
                schema={COEF_KEY: pl.Float64, VAR_KEY: KEY_TYPE},
            )
        )

    def sum(self, over: Union[str, Iterable[str]]):
        """
        Examples:
            >>> import pandas as pd
            >>> m = pf.Model()
            >>> df = pd.DataFrame({"item" : [1, 1, 1, 2, 2], "time": ["mon", "tue", "wed", "mon", "tue"], "cost": [1, 2, 3, 4, 5]}).set_index(["item", "time"])
            >>> m.quantity = Variable(df.reset_index()[["item"]].drop_duplicates())
            >>> expr = (m.quantity * df["cost"]).sum("time")
            >>> expr.data
            shape: (2, 3)
            ┌──────┬─────────┬───────────────┐
            │ item ┆ __coeff ┆ __variable_id │
            │ ---  ┆ ---     ┆ ---           │
            │ i64  ┆ f64     ┆ u32           │
            ╞══════╪═════════╪═══════════════╡
            │ 1    ┆ 6.0     ┆ 1             │
            │ 2    ┆ 9.0     ┆ 2             │
            └──────┴─────────┴───────────────┘
        """
        if isinstance(over, str):
            over = [over]
        dims = self.dimensions
        if not dims:
            raise ValueError(
                f"Cannot sum over dimensions {over} since the current expression has no dimensions."
            )
        assert set(over) <= set(dims), f"Cannot sum over {over} as it is not in {dims}"
        remaining_dims = [dim for dim in dims if dim not in over]

        return self._new(
            self.data.drop(over)
            .group_by(remaining_dims + self._variable_columns, maintain_order=True)
            .sum()
        )

    @property
    def _variable_columns(self) -> List[str]:
        if self.is_quadratic:
            return [VAR_KEY, QUAD_VAR_KEY]
        else:
            return [VAR_KEY]

    def map(self, mapping_set: SetTypes, drop_shared_dims: bool = True) -> Expression:
        """
        Replaces the dimensions that are shared with mapping_set with the other dimensions found in mapping_set.

        This is particularly useful to go from one type of dimensions to another. For example, to convert data that
        is indexed by city to data indexed by country (see example).

        Parameters:
            mapping_set:
                The set to map the expression to. This can be a DataFrame, Index, or another Set.
            drop_shared_dims:
                If True, the dimensions shared between the expression and the mapping set are dropped from the resulting expression and
                    repeated rows are summed.
                If False, the shared dimensions are kept in the resulting expression.

        Returns:
            A new Expression containing the result of the mapping operation.

        Examples:
            >>> import polars as pl
            >>> pop_data = pl.DataFrame({"city": ["Toronto", "Vancouver", "Boston"], "year": [2024, 2024, 2024], "population": [10, 2, 8]}).to_expr()
            >>> cities_and_countries = pl.DataFrame({"city": ["Toronto", "Vancouver", "Boston"], "country": ["Canada", "Canada", "USA"]})
            >>> pop_data.map(cities_and_countries)
            <Expression size=2 dimensions={'year': 1, 'country': 2} terms=2>
            [2024,Canada]: 12
            [2024,USA]: 8
            >>> pop_data.map(cities_and_countries, drop_shared_dims=False)
            <Expression size=3 dimensions={'city': 3, 'year': 1, 'country': 2} terms=3>
            [Toronto,2024,Canada]: 10
            [Vancouver,2024,Canada]: 2
            [Boston,2024,USA]: 8
        """
        mapping_set = Set(mapping_set)

        dims = self.dimensions
        if dims is None:
            raise ValueError("Cannot use .map() on an expression with no dimensions.")

        mapping_dims = mapping_set.dimensions
        if mapping_dims is None:
            raise ValueError(
                "Cannot use .map() with a mapping set containing no dimensions."
            )

        shared_dims = [dim for dim in dims if dim in mapping_dims]
        if not shared_dims:
            raise ValueError(
                f"Cannot apply .map() as there are no shared dimensions between the expression (dims={self.dimensions}) and the mapping set (dims={mapping_set.dimensions})."
            )

        mapped_expression = self * mapping_set

        if drop_shared_dims:
            return sum(shared_dims, mapped_expression)

        return mapped_expression

    def rolling_sum(self, over: str, window_size: int) -> Expression:
        """
        Calculates the rolling sum of the Expression over a specified window size for a given dimension.

        This method applies a rolling sum operation over the dimension specified by `over`,
        using a window defined by `window_size`.


        Parameters:
            over :
                The name of the dimension (column) over which the rolling sum is calculated.
                This dimension must exist within the Expression's dimensions.
            window_size :
                The size of the moving window in terms of number of records.
                The rolling sum is calculated over this many consecutive elements.

        Returns:
            A new Expression instance containing the result of the rolling sum operation.
                This new Expression retains all dimensions (columns) of the original data,
                with the rolling sum applied over the specified dimension.

        Examples:
            >>> import polars as pl
            >>> cost = pl.DataFrame({"item" : [1, 1, 1, 2, 2], "time": [1, 2, 3, 1, 2], "cost": [1, 2, 3, 4, 5]})
            >>> m = pf.Model()
            >>> m.quantity = pf.Variable(cost[["item", "time"]])
            >>> (m.quantity * cost).rolling_sum(over="time", window_size=2)
            <Expression size=5 dimensions={'item': 2, 'time': 3} terms=8>
            [1,1]: quantity[1,1]
            [1,2]: quantity[1,1] +2 quantity[1,2]
            [1,3]: 2 quantity[1,2] +3 quantity[1,3]
            [2,1]: 4 quantity[2,1]
            [2,2]: 4 quantity[2,1] +5 quantity[2,2]
        """
        dims = self.dimensions
        if dims is None:
            raise ValueError(
                "Cannot use rolling_sum() with an expression with no dimensions."
            )
        assert over in dims, f"Cannot sum over {over} as it is not in {dims}"
        remaining_dims = [dim for dim in dims if dim not in over]

        return self._new(
            pl.concat(
                [
                    df.with_columns(pl.col(over).max())
                    for _, df in self.data.rolling(
                        index_column=over,
                        period=f"{window_size}i",
                        group_by=remaining_dims,
                    )
                ]
            )
        )

    def within(self, set: "SetTypes") -> Expression:
        """
        Examples:
            >>> import pandas as pd
            >>> general_expr = pd.DataFrame({"dim1": [1, 2, 3], "value": [1, 2, 3]}).to_expr()
            >>> filter_expr = pd.DataFrame({"dim1": [1, 3], "value": [5, 6]}).to_expr()
            >>> general_expr.within(filter_expr).data
            shape: (2, 3)
            ┌──────┬─────────┬───────────────┐
            │ dim1 ┆ __coeff ┆ __variable_id │
            │ ---  ┆ ---     ┆ ---           │
            │ i64  ┆ f64     ┆ u32           │
            ╞══════╪═════════╪═══════════════╡
            │ 1    ┆ 1.0     ┆ 0             │
            │ 3    ┆ 3.0     ┆ 0             │
            └──────┴─────────┴───────────────┘
        """
        df: pl.DataFrame = Set(set).data
        set_dims = _get_dimensions(df)
        assert set_dims is not None, (
            "Cannot use .within() with a set with no dimensions."
        )
        dims = self.dimensions
        assert dims is not None, (
            "Cannot use .within() with an expression with no dimensions."
        )
        dims_in_common = [dim for dim in dims if dim in set_dims]
        by_dims = df.select(dims_in_common).unique(maintain_order=True)
        return self._new(self.data.join(by_dims, on=dims_in_common))

    @property
    def is_quadratic(self) -> bool:
        """
        Returns True if the expression is quadratic, False otherwise.

        Computes in O(1) since expressions are quadratic if and
        only if self.data contain the QUAD_VAR_KEY column.

        Examples:
            >>> import pandas as pd
            >>> m = pf.Model()
            >>> m.v = Variable()
            >>> expr = pd.DataFrame({"dim1": [1, 2, 3], "value": [1, 2, 3]}) * m.v
            >>> expr *= m.v
            >>> expr.is_quadratic
            True
        """
        return QUAD_VAR_KEY in self.data.columns

    def degree(self) -> int:
        """
        Returns the degree of the expression (0=constant, 1=linear, 2=quadratic).

        Examples:
            >>> import pandas as pd
            >>> m = pf.Model()
            >>> m.v1 = pf.Variable()
            >>> m.v2 = pf.Variable()
            >>> expr = pd.DataFrame({"dim1": [1, 2, 3], "value": [1, 2, 3]}).to_expr()
            >>> expr.degree()
            0
            >>> expr *= m.v1
            >>> expr.degree()
            1
            >>> expr += (m.v2 ** 2).add_dim("dim1")
            >>> expr.degree()
            2
        """
        if self.is_quadratic:
            return 2
        elif (self.data.get_column(VAR_KEY) != CONST_TERM).any():
            return 1
        else:
            return 0

    def __add__(self, other):
        """
        Examples:
            >>> import pandas as pd
            >>> m = pf.Model()
            >>> add = pd.DataFrame({"dim1": [1,2,3], "add": [10, 20, 30]}).to_expr()
            >>> m.v = Variable(add)
            >>> m.v + add
            <Expression size=3 dimensions={'dim1': 3} terms=6>
            [1]: v[1] +10
            [2]: v[2] +20
            [3]: v[3] +30
            >>> m.v + add + 2
            <Expression size=3 dimensions={'dim1': 3} terms=6>
            [1]: v[1] +12
            [2]: v[2] +22
            [3]: v[3] +32
            >>> m.v + pd.DataFrame({"dim1": [1,2], "add": [10, 20]})
            Traceback (most recent call last):
            ...
            pyoframe.constants.PyoframeError: Failed to add expressions:
            <Expression size=3 dimensions={'dim1': 3} terms=3> + <Expression size=2 dimensions={'dim1': 2} terms=2>
            Due to error:
            Dataframe has unmatched values. If this is intentional, use .drop_unmatched() or .keep_unmatched()
            shape: (1, 2)
            ┌──────┬────────────┐
            │ dim1 ┆ dim1_right │
            │ ---  ┆ ---        │
            │ i64  ┆ i64        │
            ╞══════╪════════════╡
            │ 3    ┆ null       │
            └──────┴────────────┘
            >>> m.v2 = Variable()
            >>> 5 + 2 * m.v2
            <Expression size=1 dimensions={} terms=2>
            2 v2 +5
        """
        if isinstance(other, str):
            raise ValueError(
                "Cannot add a string to an expression. Perhaps you meant to use pf.sum() instead of sum()?"
            )
        if isinstance(other, (int, float)):
            return self._add_const(other)
        other = other.to_expr()
        self._learn_from_other(other)
        return _add_expressions(self, other)

    def __mul__(
        self: "Expression", other: int | float | SupportsToExpr
    ) -> "Expression":
        if isinstance(other, (int, float)):
            return self.with_columns(pl.col(COEF_KEY) * other)

        other = other.to_expr()
        self._learn_from_other(other)
        return _multiply_expressions(self, other)

    def to_expr(self) -> Expression:
        return self

    def _learn_from_other(self, other: Expression):
        if self._model is None and other._model is not None:
            self._model = other._model

    def _new(self, data: pl.DataFrame) -> Expression:
        e = Expression(data)
        e._model = self._model
        # Note: We intentionally don't propogate the unmatched strategy to the new expression
        e.allowed_new_dims = self.allowed_new_dims
        return e

    def _add_const(self, const: int | float) -> Expression:
        """
        Examples:
            >>> m = pf.Model()
            >>> m.x1 = Variable()
            >>> m.x2 = Variable()
            >>> m.x1 + 5
            <Expression size=1 dimensions={} terms=2>
            x1 +5
            >>> m.x1 ** 2 + 5
            <Expression size=1 dimensions={} terms=2 degree=2>
            x1 * x1 +5
            >>> m.x1 ** 2 + m.x2 + 5
            <Expression size=1 dimensions={} terms=3 degree=2>
            x1 * x1 + x2 +5

            It also works with dimensions

            >>> m = pf.Model()
            >>> m.v = Variable({"dim1": [1, 2, 3]})
            >>> m.v * m.v + 5
            <Expression size=3 dimensions={'dim1': 3} terms=6 degree=2>
            [1]: 5  + v[1] * v[1]
            [2]: 5  + v[2] * v[2]
            [3]: 5  + v[3] * v[3]
        """
        dim = self.dimensions
        data = self.data
        # Fill in missing constant terms
        if not dim:
            if CONST_TERM not in data[VAR_KEY]:
                const_df = pl.DataFrame(
                    {COEF_KEY: [0.0], VAR_KEY: [CONST_TERM]},
                    schema={COEF_KEY: pl.Float64, VAR_KEY: KEY_TYPE},
                )
                if self.is_quadratic:
                    const_df = const_df.with_columns(
                        pl.lit(CONST_TERM).alias(QUAD_VAR_KEY).cast(KEY_TYPE)
                    )
                data = pl.concat(
                    [data, const_df],
                    how="vertical_relaxed",
                )
        else:
            keys = (
                data.select(dim)
                .unique(maintain_order=True)
                .with_columns(pl.lit(CONST_TERM).alias(VAR_KEY).cast(KEY_TYPE))
            )
            if self.is_quadratic:
                keys = keys.with_columns(
                    pl.lit(CONST_TERM).alias(QUAD_VAR_KEY).cast(KEY_TYPE)
                )
            data = data.join(
                keys, on=dim + self._variable_columns, how="full", coalesce=True
            ).with_columns(pl.col(COEF_KEY).fill_null(0.0))

        data = data.with_columns(
            pl.when(pl.col(VAR_KEY) == CONST_TERM)
            .then(pl.col(COEF_KEY) + const)
            .otherwise(pl.col(COEF_KEY))
        )

        return self._new(data)

    @property
    def constant_terms(self):
        dims = self.dimensions
        constant_terms = self.data.filter(pl.col(VAR_KEY) == CONST_TERM).drop(VAR_KEY)
        if self.is_quadratic:
            constant_terms = constant_terms.drop(QUAD_VAR_KEY)
        if dims is not None:
            dims_df = self.data.select(dims).unique(maintain_order=True)
            df = constant_terms.join(dims_df, on=dims, how="full", coalesce=True)
            return df.with_columns(pl.col(COEF_KEY).fill_null(0.0))
        else:
            if len(constant_terms) == 0:
                return pl.DataFrame(
                    {COEF_KEY: [0.0], VAR_KEY: [CONST_TERM]},
                    schema={COEF_KEY: pl.Float64, VAR_KEY: KEY_TYPE},
                )
            return constant_terms

    @property
    def variable_terms(self):
        return self.data.filter(pl.col(VAR_KEY) != CONST_TERM)

    @unwrap_single_values
    def evaluate(self) -> pl.DataFrame:
        """
        The value of the expression. Only available after the model has been solved.

        Examples:
            >>> m = pf.Model()
            >>> m.X = pf.Variable({"dim1": [1, 2, 3]}, ub=10)
            >>> m.expr_1 = 2 * m.X + 1
            >>> m.expr_2 = pf.sum(m.expr_1)
            >>> m.maximize = m.expr_2 - 3
            >>> m.attr.Silent = True
            >>> m.optimize()
            >>> m.expr_1.evaluate()
            shape: (3, 2)
            ┌──────┬──────────┐
            │ dim1 ┆ solution │
            │ ---  ┆ ---      │
            │ i64  ┆ f64      │
            ╞══════╪══════════╡
            │ 1    ┆ 21.0     │
            │ 2    ┆ 21.0     │
            │ 3    ┆ 21.0     │
            └──────┴──────────┘
            >>> m.expr_2.evaluate()
            63.0
        """
        assert self._model is not None, (
            "Expression must be added to the model to use .value"
        )

        df = self.data
        sm = self._model.poi
        attr = poi.VariableAttribute.Value
        for var_col in self._variable_columns:
            df = df.with_columns(
                (
                    pl.col(COEF_KEY)
                    * pl.col(var_col).map_elements(
                        lambda v_id: (
                            sm.get_variable_attribute(poi.VariableIndex(v_id), attr)
                            if v_id != CONST_TERM
                            else 1
                        ),
                        return_dtype=pl.Float64,
                    )
                ).alias(COEF_KEY)
            ).drop(var_col)

        df = df.rename({COEF_KEY: SOLUTION_KEY})

        dims = self.dimensions
        if dims is not None:
            df = df.group_by(dims, maintain_order=True)
        return df.sum()

<<<<<<< HEAD
    def to_poi(self) -> Union[poi.ScalarAffineFunction, poi.ScalarQuadraticFunction]:
=======
    def to_poi(self) -> poi.ScalarAffineFunction | poi.ScalarQuadraticFunction:
>>>>>>> ba71b4cb
        if self.dimensions is not None:
            raise ValueError(
                "Only non-dimensioned expressions can be converted to PyOptInterface."
            )  # pragma: no cover

        if self.is_quadratic:
            return poi.ScalarQuadraticFunction(
                coefficients=self.data.get_column(COEF_KEY).to_numpy(),
                var1s=self.data.get_column(VAR_KEY).to_numpy(),
                var2s=self.data.get_column(QUAD_VAR_KEY).to_numpy(),
            )
        else:
            return poi.ScalarAffineFunction(
                coefficients=self.data.get_column(COEF_KEY).to_numpy(),
                variables=self.data.get_column(VAR_KEY).to_numpy(),
            )

    def to_str_table(self, include_const_term=True):
        data = self.data if include_const_term else self.variable_terms
        data = cast_coef_to_string(data)

        for var_col in self._variable_columns:
            temp_var_column = f"{var_col}_temp"
            if self._model is not None and self._model.var_map is not None:
                data = self._model.var_map.apply(
                    data, to_col=temp_var_column, id_col=var_col
                )
            else:
                data = data.with_columns(
                    pl.concat_str(pl.lit("x"), var_col).alias(temp_var_column)
                )
            data = data.with_columns(
                pl.when(pl.col(var_col) == CONST_TERM)
                .then(pl.lit(""))
                .otherwise(temp_var_column)
                .alias(var_col)
            ).drop(temp_var_column)
        if self.is_quadratic:
            data = data.with_columns(
                pl.when(pl.col(QUAD_VAR_KEY) == "")
                .then(pl.col(VAR_KEY))
                .otherwise(pl.concat_str(VAR_KEY, pl.lit(" * "), pl.col(QUAD_VAR_KEY)))
                .alias(VAR_KEY)
            ).drop(QUAD_VAR_KEY)

        dimensions = self.dimensions

        # Create a string for each term
        data = data.with_columns(
            expr=pl.concat_str(
                COEF_KEY,
                pl.lit(" "),
                VAR_KEY,
            )
        ).drop(COEF_KEY, VAR_KEY)

        if dimensions is not None:
            data = data.group_by(dimensions, maintain_order=True).agg(
                pl.col("expr").str.join(delimiter=" ")
            )
        else:
            data = data.select(pl.col("expr").str.join(delimiter=" "))

        # Remove leading +
        data = data.with_columns(pl.col("expr").str.strip_chars(characters=" +"))

        # TODO add vertical ... if too many rows, in the middle of the table
        if Config.print_max_lines:
            data = data.head(Config.print_max_lines)

        if Config.print_max_line_length:
            data = data.with_columns(
                pl.when(pl.col("expr").str.len_chars() > Config.print_max_line_length)
                .then(
                    pl.concat_str(
                        pl.col("expr").str.slice(0, Config.print_max_line_length),
                        pl.lit("..."),
                    )
                )
                .otherwise(pl.col("expr"))
            )
        return data

    def to_str_create_prefix(self, data):
        if self.name is None and self.dimensions is None:
            return data

        return (
            concat_dimensions(data, prefix=self.name, ignore_columns=["expr"])
            .with_columns(
                pl.concat_str("concated_dim", pl.lit(": "), "expr").alias("expr")
            )
            .drop("concated_dim")
        )

    def to_str(
        self,
        include_const_term=True,
        include_header=False,
        include_data=True,
    ):
        result = ""
        if include_header:
            result += get_obj_repr(
                self,
                size=len(self),
                dimensions=self.shape,
                terms=self.terms,
                degree=2 if self.degree() == 2 else None,
            )
        if include_header and include_data:
            result += "\n"
        if include_data:
            str_table = self.to_str_table(
                include_const_term=include_const_term,
            )
            str_table = self.to_str_create_prefix(str_table)
            result += str_table.select(pl.col("expr").str.join(delimiter="\n")).item()

        return result

    def __repr__(self) -> str:
        return self.to_str(include_header=True)

    def __str__(self) -> str:
        return self.to_str()

    @property
    def terms(self) -> int:
        """
        Number of terms across all subexpressions.

        Expressions equal to zero count as one term.

        Examples:
            >>> import polars as pl
            >>> m = pf.Model()
            >>> m.v = pf.Variable({"t": [1, 2]})
            >>> coef = pl.DataFrame({"t": [1, 2], "coef": [0, 1]})
            >>> coef*(m.v+4)
            <Expression size=2 dimensions={'t': 2} terms=3>
            [1]: 0
            [2]: 4  + v[2]
            >>> (coef*(m.v+4)).terms
            3
        """
        return len(self.data)


@overload
def sum(over: Union[str, Sequence[str]], expr: SupportsToExpr) -> "Expression": ...


@overload
def sum(over: SupportsToExpr) -> "Expression": ...


def sum(
    over: Union[str, Sequence[str], SupportsToExpr],
    expr: Optional[SupportsToExpr] = None,
) -> "Expression":
    """
    Sum an expression over specified dimensions.
    If no dimensions are specified, the sum is taken over all of the expression's dimensions.

    Examples:
        >>> expr = pl.DataFrame({
        ...     "time": ["mon", "tue", "wed", "mon", "tue"],
        ...     "place": ["Toronto", "Toronto", "Toronto", "Vancouver", "Vancouver"],
        ...     "tiktok_posts": [1e6, 3e6, 2e6, 1e6, 2e6]
        ... }).to_expr()
        >>> expr
        <Expression size=5 dimensions={'time': 3, 'place': 2} terms=5>
        [mon,Toronto]: 1000000
        [tue,Toronto]: 3000000
        [wed,Toronto]: 2000000
        [mon,Vancouver]: 1000000
        [tue,Vancouver]: 2000000
        >>> pf.sum("time", expr)
        <Expression size=2 dimensions={'place': 2} terms=2>
        [Toronto]: 6000000
        [Vancouver]: 3000000
        >>> pf.sum(expr)
        <Expression size=1 dimensions={} terms=1>
        9000000
    """
    if expr is None:
        assert isinstance(over, SupportsMath)
        over = over.to_expr()
        all_dims = over.dimensions
        if all_dims is None:
            raise ValueError(
                "Cannot sum over dimensions with an expression with no dimensions."
            )
        return over.sum(all_dims)
    else:
        assert isinstance(over, (str, Sequence))
        return expr.to_expr().sum(over)


def sum_by(by: Union[str, Sequence[str]], expr: SupportsToExpr) -> "Expression":
    """
    Like `pf.sum()`, but the sum is taken over all dimensions except those specified in `by` (just like a groupby operation).

    Examples:
        >>> expr = pl.DataFrame({
        ...     "time": ["mon", "tue", "wed", "mon", "tue"],
        ...     "place": ["Toronto", "Toronto", "Toronto", "Vancouver", "Vancouver"],
        ...     "tiktok_posts": [1e6, 3e6, 2e6, 1e6, 2e6]
        ... }).to_expr()
        >>> expr
        <Expression size=5 dimensions={'time': 3, 'place': 2} terms=5>
        [mon,Toronto]: 1000000
        [tue,Toronto]: 3000000
        [wed,Toronto]: 2000000
        [mon,Vancouver]: 1000000
        [tue,Vancouver]: 2000000
        >>> pf.sum_by("place", expr)
        <Expression size=2 dimensions={'place': 2} terms=2>
        [Toronto]: 6000000
        [Vancouver]: 3000000
    """
    if isinstance(by, str):
        by = [by]
    expr = expr.to_expr()
    dimensions = expr.dimensions
    assert dimensions is not None, (
        "Cannot sum by dimensions with an expression with no dimensions."
    )
    remaining_dims = [dim for dim in dimensions if dim not in by]
    return sum(over=remaining_dims, expr=expr)


class Constraint(ModelElementWithId):
    """A linear programming constraint."""

    def __init__(self, lhs: Expression, sense: ConstraintSense):
        """Initialize a constraint.

        Parameters:
            lhs:
                The left hand side of the constraint.
            sense:
                The sense of the constraint.
        """
        self.lhs = lhs
        self._model = lhs._model
        self.sense = sense
        self.to_relax: Optional[FuncArgs] = None
        self.attr = Container(self._set_attribute, self._get_attribute)

        dims = self.lhs.dimensions
        data = pl.DataFrame() if dims is None else self.lhs.data.select(dims).unique()

        super().__init__(data)

    def _set_attribute(self, name, value):
        self._assert_has_ids()
        col_name = name
        try:
            name = poi.ConstraintAttribute[name]
            setter = self._model.poi.set_constraint_attribute
        except KeyError:
            setter = self._model.poi.set_constraint_raw_attribute

        if self.dimensions is None:
            for key in self.data.get_column(CONSTRAINT_KEY):
                setter(poi.ConstraintIndex(poi.ConstraintType.Linear, key), name, value)
        else:
            for key, value in (
                self.data.join(value, on=self.dimensions, how="inner")
                .select(pl.col(CONSTRAINT_KEY), pl.col(col_name))
                .iter_rows()
            ):
                setter(poi.ConstraintIndex(poi.ConstraintType.Linear, key), name, value)

    @unwrap_single_values
    def _get_attribute(self, name):
        self._assert_has_ids()
        col_name = name
        try:
            name = poi.ConstraintAttribute[name]
            getter = self._model.poi.get_constraint_attribute
        except KeyError:
            getter = self._model.poi.get_constraint_raw_attribute

        with (
            warnings.catch_warnings()
        ):  # map_elements without return_dtype= gives a warning
            warnings.filterwarnings(
                action="ignore", category=pl.exceptions.MapWithoutReturnDtypeWarning
            )
            return self.data.with_columns(
                pl.col(CONSTRAINT_KEY)
                .map_elements(
                    lambda v_id: getter(
                        poi.ConstraintIndex(poi.ConstraintType.Linear, v_id), name
                    )
                )
                .alias(col_name)
            ).select(self.dimensions_unsafe + [col_name])

    def on_add_to_model(self, model: "Model", name: str):
        super().on_add_to_model(model, name)
        if self.to_relax is not None:
            self.relax(*self.to_relax.args, **self.to_relax.kwargs)
        self._assign_ids()

    def _assign_ids(self):
        assert self._model is not None

        is_quadratic = self.lhs.is_quadratic
        use_var_names = self._model.use_var_names
        kwargs: Dict[str, Any] = dict(sense=self.sense.to_poi(), rhs=0)

        key_cols = [COEF_KEY] + self.lhs._variable_columns
        key_cols_polars = [pl.col(c) for c in key_cols]

        add_constraint = (
            self._model.poi.add_quadratic_constraint
            if is_quadratic
            else self._model.poi.add_linear_constraint
        )
        ScalarFunction = (
            poi.ScalarQuadraticFunction if is_quadratic else poi.ScalarAffineFunction
        )

        if self.dimensions is None:
            if self._model.use_var_names:
                kwargs["name"] = self.name
            df = self.data.with_columns(
                pl.lit(
                    add_constraint(
                        ScalarFunction(
                            *[self.lhs.data.get_column(c).to_numpy() for c in key_cols]
                        ),
                        **kwargs,
                    ).index
                )
                .alias(CONSTRAINT_KEY)
                .cast(KEY_TYPE)
            )
        else:
            df = self.lhs.data.group_by(self.dimensions, maintain_order=True).agg(
                *key_cols_polars
            )
            if use_var_names:
                df = (
                    concat_dimensions(df, prefix=self.name)
                    .with_columns(
                        pl.struct(*key_cols_polars, pl.col("concated_dim"))
                        .map_elements(
                            lambda x: add_constraint(
                                ScalarFunction(*[np.array(x[c]) for c in key_cols]),
                                name=x["concated_dim"],
                                **kwargs,
                            ).index,
                            return_dtype=KEY_TYPE,
                        )
                        .alias(CONSTRAINT_KEY)
                    )
                    .drop("concated_dim")
                )
            else:
                df = df.with_columns(
                    pl.struct(*key_cols_polars)
                    .map_elements(
                        lambda x: add_constraint(
                            ScalarFunction(*[np.array(x[c]) for c in key_cols]),
                            **kwargs,
                        ).index,
                        return_dtype=KEY_TYPE,
                    )
                    .alias(CONSTRAINT_KEY)
                )
            df = df.drop(key_cols)

        self._data = df

    @property
    @unwrap_single_values
    def dual(self) -> Union[pl.DataFrame, float]:
        dual = self.attr.Dual
        if isinstance(dual, pl.DataFrame):
            dual = dual.rename({"Dual": DUAL_KEY})
        return dual

    @classmethod
    def get_id_column_name(cls):
        return CONSTRAINT_KEY

    def filter(self, *args, **kwargs) -> pl.DataFrame:
        return self.lhs.data.filter(*args, **kwargs)

    def relax(
        self, cost: SupportsToExpr, max: Optional[SupportsToExpr] = None
    ) -> Constraint:
        """
        Relaxes the constraint by adding a variable to the constraint that can be non-zero at a cost.

        Parameters:
            cost:
                The cost of relaxing the constraint. Costs should be positives as they will automatically
                become negative for maximization problems.
            max:
                The maximum value of the relaxation variable.

        Returns:
            The same constraint

        Examples:
            >>> m = pf.Model()
            >>> m.hours_sleep = pf.Variable(lb=0)
            >>> m.hours_day = pf.Variable(lb=0)
            >>> m.hours_in_day = m.hours_sleep + m.hours_day == 24
            >>> m.maximize = m.hours_day
            >>> m.must_sleep = (m.hours_sleep >= 8).relax(cost=2, max=3)
            >>> m.optimize()
            >>> m.hours_day.solution
            16.0
            >>> m.maximize += 2 * m.hours_day
            >>> m.optimize()
            >>> m.hours_day.solution
            19.0

            Note: .relax() can only be called after the sense of the model has been defined.

            >>> m = pf.Model()
            >>> m.hours_sleep = pf.Variable(lb=0)
            >>> m.hours_day = pf.Variable(lb=0)
            >>> m.hours_in_day = m.hours_sleep + m.hours_day == 24
            >>> m.must_sleep = (m.hours_sleep >= 8).relax(cost=2, max=3)
            Traceback (most recent call last):
            ...
            ValueError: Cannot relax a constraint before the objective sense has been set. Try setting the objective first or using Model(sense=...).

            One way to solve this is by setting the sense directly on the model. See how this works fine:

            >>> m = pf.Model(sense="max")
            >>> m.hours_sleep = pf.Variable(lb=0)
            >>> m.hours_day = pf.Variable(lb=0)
            >>> m.hours_in_day = m.hours_sleep + m.hours_day == 24
            >>> m.must_sleep = (m.hours_sleep >= 8).relax(cost=2, max=3)

            And now an example with dimensions:

            >>> homework_due_tomorrow = pl.DataFrame({"project": ["A", "B", "C"], "cost_per_hour_underdelivered": [10, 20, 30], "hours_to_finish": [9, 9, 9], "max_underdelivered": [1, 9, 9]})
            >>> m.hours_spent = pf.Variable(homework_due_tomorrow[["project"]], lb=0)
            >>> m.must_finish_project = (m.hours_spent >= homework_due_tomorrow[["project", "hours_to_finish"]]).relax(homework_due_tomorrow[["project", "cost_per_hour_underdelivered"]], max=homework_due_tomorrow[["project", "max_underdelivered"]])
            >>> m.only_one_day = sum("project", m.hours_spent) <= 24
            >>> # Relaxing a constraint after it has already been assigned will give an error
            >>> m.only_one_day.relax(1)
            Traceback (most recent call last):
            ...
            ValueError: .relax() must be called before the Constraint is added to the model
            >>> m.attr.Silent = True
            >>> m.optimize()
            >>> m.maximize.value
            -50.0
            >>> m.hours_spent.solution
            shape: (3, 2)
            ┌─────────┬──────────┐
            │ project ┆ solution │
            │ ---     ┆ ---      │
            │ str     ┆ f64      │
            ╞═════════╪══════════╡
            │ A       ┆ 8.0      │
            │ B       ┆ 7.0      │
            │ C       ┆ 9.0      │
            └─────────┴──────────┘
        """
        if self._has_ids:
            raise ValueError(
                ".relax() must be called before the Constraint is added to the model"
            )

        m = self._model
        if m is None or self.name is None:
            self.to_relax = FuncArgs(args=[cost, max])
            return self

        var_name = f"{self.name}_relaxation"
        assert not hasattr(m, var_name), (
            "Conflicting names, relaxation variable already exists on the model."
        )
        var = Variable(self, lb=0, ub=max)
        setattr(m, var_name, var)

        if self.sense == ConstraintSense.LE:
            self.lhs -= var
        elif self.sense == ConstraintSense.GE:
            self.lhs += var
        else:  # pragma: no cover
            # TODO
            raise NotImplementedError(
                "Relaxation for equalities has not yet been implemented. Submit a pull request!"
            )

        penalty = var * cost
        if self.dimensions:
            penalty = sum(self.dimensions, penalty)
        if m.sense is None:
            raise ValueError(
                "Cannot relax a constraint before the objective sense has been set. Try setting the objective first or using Model(sense=...)."
            )
        elif m.sense == ObjSense.MAX:
            penalty *= -1
        if m.objective is None:
            m.objective = penalty
        else:
            m.objective += penalty

        return self

    def to_str(self) -> str:
        dims = self.dimensions
        str_table = self.lhs.to_str_table(include_const_term=False)
        str_table = self.lhs.to_str_create_prefix(str_table)
        rhs = self.lhs.constant_terms.with_columns(pl.col(COEF_KEY) * -1)
        rhs = cast_coef_to_string(rhs, drop_ones=False)
        # Remove leading +
        rhs = rhs.with_columns(pl.col(COEF_KEY).str.strip_chars(characters=" +"))
        rhs = rhs.rename({COEF_KEY: "rhs"})
        constr_str = pl.concat(
            [str_table, rhs], how=("align" if dims else "horizontal")
        )
        constr_str = constr_str.select(
            pl.concat_str("expr", pl.lit(f" {self.sense.value} "), "rhs").str.join(
                delimiter="\n"
            )
        ).item()
        return constr_str

    def __repr__(self) -> str:
        return (
            get_obj_repr(
                self,
                ("name",),
                sense=f"'{self.sense.value}'",
                size=len(self),
                dimensions=self.shape,
                terms=len(self.lhs.data),
            )
            + "\n"
            + self.to_str()
        )


class Variable(ModelElementWithId, SupportsMath, SupportPolarsMethodMixin):
    """
    Represents one or many decision variable in an optimization model.

    Parameters:
        *indexing_sets:
            If no indexing_sets are provided, a single variable with no dimensions is created.
            Otherwise, a variable is created for each element in the Cartesian product of the indexing_sets (see Set for details on behaviour).
        lb:
            The lower bound for all variables.
        ub:
            The upper bound for all variables.
        vtype:
            The type of the variable. Can be either a VType enum or a string. Default is VType.CONTINUOUS.
        equals:
            When specified, a variable is created and a constraint is added to make the variable equal to the provided expression.

    Examples:
        >>> import pandas as pd
        >>> m = pf.Model()
        >>> df = pd.DataFrame({"dim1": [1, 1, 2, 2, 3, 3], "dim2": ["a", "b", "a", "b", "a", "b"]})
        >>> v = Variable(df)
        >>> v
        <Variable size=6 dimensions={'dim1': 3, 'dim2': 2} added_to_model=False>

        Variables cannot be used until they're added to the model.

        >>> m.constraint = v <= 3
        Traceback (most recent call last):
        ...
        ValueError: Cannot use 'Variable' before it has beed added to a model.
        >>> m.v = v
        >>> m.constraint = m.v <= 3

        >>> m.v
        <Variable name=v size=6 dimensions={'dim1': 3, 'dim2': 2}>
        [1,a]: v[1,a]
        [1,b]: v[1,b]
        [2,a]: v[2,a]
        [2,b]: v[2,b]
        [3,a]: v[3,a]
        [3,b]: v[3,b]
        >>> m.v2 = Variable(df[["dim1"]])
        Traceback (most recent call last):
        ...
        ValueError: Duplicate rows found in input data.
        >>> m.v3 = Variable(df[["dim1"]].drop_duplicates())
        >>> m.v3
        <Variable name=v3 size=3 dimensions={'dim1': 3}>
        [1]: v3[1]
        [2]: v3[2]
        [3]: v3[3]
    """

    # TODO: Breaking change, remove support for Iterable[AcceptableSets]
    def __init__(
        self,
        *indexing_sets: SetTypes | Iterable[SetTypes],
        lb: float | int | SupportsToExpr | None = None,
        ub: float | int | SupportsToExpr | None = None,
        vtype: VType | VTypeValue = VType.CONTINUOUS,
        equals: Optional[SupportsMath] = None,
    ):
        if equals is not None:
            assert len(indexing_sets) == 0, (
                "Cannot specify both 'equals' and 'indexing_sets'"
            )
            indexing_sets = (equals,)

        data = Set(*indexing_sets).data if len(indexing_sets) > 0 else pl.DataFrame()
        super().__init__(data)

        self.vtype: VType = VType(vtype)
        self.attr = Container(self._set_attribute, self._get_attribute)
        self._equals = equals

        if lb is not None and not isinstance(lb, (float, int)):
            self._lb_expr, self.lb = lb, None
        else:
            self._lb_expr, self.lb = None, lb
        if ub is not None and not isinstance(ub, (float, int)):
            self._ub_expr, self.ub = ub, None
        else:
            self._ub_expr, self.ub = None, ub

    def _set_attribute(self, name, value):
        self._assert_has_ids()
        col_name = name
        try:
            name = poi.VariableAttribute[name]
            setter = self._model.poi.set_variable_attribute
        except KeyError:
            setter = self._model.poi.set_variable_raw_attribute

        if self.dimensions is None:
            for key in self.data.get_column(VAR_KEY):
                setter(poi.VariableIndex(key), name, value)
        else:
            for key, v in (
                self.data.join(value, on=self.dimensions, how="inner")
                .select(pl.col(VAR_KEY), pl.col(col_name))
                .iter_rows()
            ):
                setter(poi.VariableIndex(key), name, v)

    @unwrap_single_values
    def _get_attribute(self, name):
        self._assert_has_ids()
        col_name = name
        try:
            name = poi.VariableAttribute[name]
            getter = self._model.poi.get_variable_attribute
        except KeyError:
            getter = self._model.poi.get_variable_raw_attribute

        with (
            warnings.catch_warnings()
        ):  # map_elements without return_dtype= gives a warning
            warnings.filterwarnings(
                action="ignore", category=pl.exceptions.MapWithoutReturnDtypeWarning
            )
            return self.data.with_columns(
                pl.col(VAR_KEY)
                .map_elements(lambda v_id: getter(poi.VariableIndex(v_id), name))
                .alias(col_name)
            ).select(self.dimensions_unsafe + [col_name])

    def _assign_ids(self):
        # Create base kwargs
        kwargs = {}
        if self.lb is not None:
            kwargs["lb"] = float(self.lb)  # Convert to float for IPOPT
        if self.ub is not None:
            kwargs["ub"] = float(self.ub)  # Convert to float for IPOPT

        # Check solver type and adjust kwargs accordingly
        solver_name = self._model.solver_name
        # Only add domain for solvers that support it (not IPOPT)
        if "ipopt" not in solver_name:
            kwargs["domain"] = self.vtype.to_poi()
        elif self.vtype != VType.CONTINUOUS:
            # If using IPOPT but trying to add non-continuous variables, warn the user
            warnings.warn(
                f"IPOPT only supports continuous variables, but {self.vtype} was specified. The variable will be treated as continuous."
            )
            # Should we raise a Pyoframe exception instead?

        # Rest of the method remains the same as original
        if self.dimensions is not None and self._model.use_var_names:
            df = (
                concat_dimensions(self.data, prefix=self.name)
                .with_columns(
                    pl.col("concated_dim")
                    .map_elements(
                        lambda name: self._model.poi.add_variable(
                            name=name, **kwargs
                        ).index,
                        return_dtype=KEY_TYPE,
                    )
                    .alias(VAR_KEY)
                )
                .drop("concated_dim")
            )
        else:
            if self._model.use_var_names:
                kwargs["name"] = self.name

            df = self.data.with_columns(
                pl.lit(0).alias(VAR_KEY).cast(KEY_TYPE)
            ).with_columns(
                pl.col(VAR_KEY).map_elements(
                    lambda _: self._model.poi.add_variable(**kwargs).index,
                    return_dtype=KEY_TYPE,
                )
            )

        self._data = df

    def on_add_to_model(self, model, name):
        super().on_add_to_model(model, name)
        self._assign_ids()
        if self._lb_expr is not None:
            setattr(model, f"{name}_lb", self._lb_expr <= self)

        if self._ub_expr is not None:
            setattr(model, f"{name}_ub", self <= self._ub_expr)

        if self._equals is not None:
            setattr(model, f"{name}_equals", self == self._equals)

    @classmethod
    def get_id_column_name(cls):
        return VAR_KEY

    @property
    @unwrap_single_values
    def solution(self):
        """
        Retrieve a variable's optimal value after the model has been solved.
        Returned as a DataFrame if the variable has dimensions, otherwise as a single value.
        Binary and integer variables are returned as integers.

        Examples:
            >>> m = pf.Model()
            >>> m.var_continuous = pf.Variable({"dim1": [1, 2, 3]}, lb=5, ub=5)
            >>> m.var_integer = pf.Variable({"dim1": [1, 2, 3]}, lb=4.5, ub=5.5, vtype=VType.INTEGER)
            >>> m.var_dimensionless = pf.Variable(lb=4.5, ub=5.5, vtype=VType.INTEGER)
            >>> m.var_continuous.solution
            Traceback (most recent call last):
            ...
            RuntimeError: Failed to retrieve solution for variable. Are you sure the model has been solved?
            >>> m.optimize()
            >>> m.var_continuous.solution
            shape: (3, 2)
            ┌──────┬──────────┐
            │ dim1 ┆ solution │
            │ ---  ┆ ---      │
            │ i64  ┆ f64      │
            ╞══════╪══════════╡
            │ 1    ┆ 5.0      │
            │ 2    ┆ 5.0      │
            │ 3    ┆ 5.0      │
            └──────┴──────────┘
            >>> m.var_integer.solution
            shape: (3, 2)
            ┌──────┬──────────┐
            │ dim1 ┆ solution │
            │ ---  ┆ ---      │
            │ i64  ┆ i64      │
            ╞══════╪══════════╡
            │ 1    ┆ 5        │
            │ 2    ┆ 5        │
            │ 3    ┆ 5        │
            └──────┴──────────┘
            >>> m.var_dimensionless.solution
            5
        """
        try:
            solution = self.attr.Value
        except RuntimeError as e:
            raise RuntimeError(
                "Failed to retrieve solution for variable. Are you sure the model has been solved?"
            ) from e
        if isinstance(solution, pl.DataFrame):
            solution = solution.rename({"Value": SOLUTION_KEY})

        if self.vtype in [VType.BINARY, VType.INTEGER]:
            if isinstance(solution, pl.DataFrame):
                solution = solution.with_columns(
                    pl.col("solution").alias("solution_float"),
                    pl.col("solution").round().cast(pl.Int64),
                )
                if Config.integer_tolerance != 0:
                    df = solution.filter(
                        (pl.col("solution_float") - pl.col("solution")).abs()
                        > Config.integer_tolerance
                    )
                    assert df.is_empty(), (
                        f"Variable {self.name} has a non-integer value: {df}\nThis should not happen."
                    )
                solution = solution.drop("solution_float")
            else:
                solution_float = solution
                solution = int(round(solution))
                if Config.integer_tolerance != 0:
                    assert abs(solution - solution_float) < Config.integer_tolerance, (
                        f"Value of variable {self.name} is not an integer: {solution}. This should not happen."
                    )

        return solution

    def __repr__(self):
        if self._has_ids:
            return (
                get_obj_repr(
                    self,
                    ("name", "lb", "ub"),
                    size=self.data.height,
                    dimensions=self.shape,
                )
                + "\n"
                + self.to_expr().to_str()
            )
        else:
            return get_obj_repr(
                self,
                ("name", "lb", "ub"),
                size=self.data.height,
                dimensions=self.shape,
                added_to_model=False,
            )

    def to_expr(self) -> Expression:
        self._assert_has_ids()
        return self._new(self.data.drop(SOLUTION_KEY, strict=False))

    def _new(self, data: pl.DataFrame):
        self._assert_has_ids()
        e = Expression(data.with_columns(pl.lit(1.0).alias(COEF_KEY)))
        e._model = self._model
        # We propogate the unmatched strategy intentionally. Without this a .keep_unmatched() on a variable would always be lost.
        e.unmatched_strategy = self.unmatched_strategy
        e.allowed_new_dims = self.allowed_new_dims
        return e

    def next(self, dim: str, wrap_around: bool = False) -> Expression:
        """
        Creates an expression where the variable at each index is the next variable in the specified dimension.

        Parameters:
            dim:
                The dimension over which to shift the variable.
            wrap_around:
                If True, the last index in the dimension is connected to the first index.

        Examples:
            >>> import pandas as pd
            >>> time_dim = pd.DataFrame({"time": ["00:00", "06:00", "12:00", "18:00"]})
            >>> space_dim = pd.DataFrame({"city": ["Toronto", "Berlin"]})
            >>> m = pf.Model()
            >>> m.bat_charge = pf.Variable(time_dim, space_dim)
            >>> m.bat_flow = pf.Variable(time_dim, space_dim)
            >>> # Fails because the dimensions are not the same
            >>> m.bat_charge + m.bat_flow == m.bat_charge.next("time")
            Traceback (most recent call last):
            ...
            pyoframe.constants.PyoframeError: Failed to add expressions:
            <Expression size=8 dimensions={'time': 4, 'city': 2} terms=16> + <Expression size=6 dimensions={'city': 2, 'time': 3} terms=6>
            Due to error:
            Dataframe has unmatched values. If this is intentional, use .drop_unmatched() or .keep_unmatched()
            shape: (2, 4)
            ┌───────┬─────────┬────────────┬────────────┐
            │ time  ┆ city    ┆ time_right ┆ city_right │
            │ ---   ┆ ---     ┆ ---        ┆ ---        │
            │ str   ┆ str     ┆ str        ┆ str        │
            ╞═══════╪═════════╪════════════╪════════════╡
            │ 18:00 ┆ Toronto ┆ null       ┆ null       │
            │ 18:00 ┆ Berlin  ┆ null       ┆ null       │
            └───────┴─────────┴────────────┴────────────┘

            >>> (m.bat_charge + m.bat_flow).drop_unmatched() == m.bat_charge.next("time")
            <Constraint sense='=' size=6 dimensions={'time': 3, 'city': 2} terms=18>
            [00:00,Berlin]: bat_charge[00:00,Berlin] + bat_flow[00:00,Berlin] - bat_charge[06:00,Berlin] = 0
            [00:00,Toronto]: bat_charge[00:00,Toronto] + bat_flow[00:00,Toronto] - bat_charge[06:00,Toronto] = 0
            [06:00,Berlin]: bat_charge[06:00,Berlin] + bat_flow[06:00,Berlin] - bat_charge[12:00,Berlin] = 0
            [06:00,Toronto]: bat_charge[06:00,Toronto] + bat_flow[06:00,Toronto] - bat_charge[12:00,Toronto] = 0
            [12:00,Berlin]: bat_charge[12:00,Berlin] + bat_flow[12:00,Berlin] - bat_charge[18:00,Berlin] = 0
            [12:00,Toronto]: bat_charge[12:00,Toronto] + bat_flow[12:00,Toronto] - bat_charge[18:00,Toronto] = 0

            >>> (m.bat_charge + m.bat_flow) == m.bat_charge.next("time", wrap_around=True)
            <Constraint sense='=' size=8 dimensions={'time': 4, 'city': 2} terms=24>
            [00:00,Berlin]: bat_charge[00:00,Berlin] + bat_flow[00:00,Berlin] - bat_charge[06:00,Berlin] = 0
            [00:00,Toronto]: bat_charge[00:00,Toronto] + bat_flow[00:00,Toronto] - bat_charge[06:00,Toronto] = 0
            [06:00,Berlin]: bat_charge[06:00,Berlin] + bat_flow[06:00,Berlin] - bat_charge[12:00,Berlin] = 0
            [06:00,Toronto]: bat_charge[06:00,Toronto] + bat_flow[06:00,Toronto] - bat_charge[12:00,Toronto] = 0
            [12:00,Berlin]: bat_charge[12:00,Berlin] + bat_flow[12:00,Berlin] - bat_charge[18:00,Berlin] = 0
            [12:00,Toronto]: bat_charge[12:00,Toronto] + bat_flow[12:00,Toronto] - bat_charge[18:00,Toronto] = 0
            [18:00,Berlin]: bat_charge[18:00,Berlin] + bat_flow[18:00,Berlin] - bat_charge[00:00,Berlin] = 0
            [18:00,Toronto]: bat_charge[18:00,Toronto] + bat_flow[18:00,Toronto] - bat_charge[00:00,Toronto] = 0
        """

        wrapped = self.data.select(dim).unique(maintain_order=True).sort(by=dim)
        wrapped = wrapped.with_columns(pl.col(dim).shift(-1).alias("__next"))
        if wrap_around:
            wrapped = wrapped.with_columns(pl.col("__next").fill_null(pl.first(dim)))
        else:
            wrapped = wrapped.drop_nulls(dim)

        expr = self.to_expr()
        data = expr.data.rename({dim: "__prev"})

        data = data.join(
            wrapped, left_on="__prev", right_on="__next", how="inner"
        ).drop(["__prev", "__next"], strict=False)
        return expr._new(data)<|MERGE_RESOLUTION|>--- conflicted
+++ resolved
@@ -882,11 +882,8 @@
             df = df.group_by(dims, maintain_order=True)
         return df.sum()
 
-<<<<<<< HEAD
-    def to_poi(self) -> Union[poi.ScalarAffineFunction, poi.ScalarQuadraticFunction]:
-=======
+
     def to_poi(self) -> poi.ScalarAffineFunction | poi.ScalarQuadraticFunction:
->>>>>>> ba71b4cb
         if self.dimensions is not None:
             raise ValueError(
                 "Only non-dimensioned expressions can be converted to PyOptInterface."
