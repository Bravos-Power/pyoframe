"""
File containing shared constants used across the package.
"""

from __future__ import annotations

import typing
from dataclasses import dataclass
from enum import Enum
from typing import Literal, Optional

import polars as pl
import pyoptinterface as poi

COEF_KEY = "__coeff"
VAR_KEY = "__variable_id"
QUAD_VAR_KEY = "__quadratic_variable_id"
CONSTRAINT_KEY = "__constraint_id"
SOLUTION_KEY = "solution"
DUAL_KEY = "dual"

KEY_TYPE = pl.UInt32


@dataclass
class Solver:
    name: SUPPORTED_SOLVER_TYPES
    supports_integer_variables: bool = True
    supports_quadratics: bool = True
    supports_duals: bool = True
    supports_objective_sense: bool = True
    supports_write: bool = True

    def check_supports_integer_variables(self):
        if not self.supports_integer_variables:
            raise ValueError(
                f"Solver {self.name} does not support integer or binary variables."
            )

    def check_supports_write(self):
        if not self.supports_write:
            raise ValueError(f"Solver {self.name} does not support .write()")

    def __repr__(self):
        return self.name


SUPPORTED_SOLVERS = [
    Solver("gurobi"),
    Solver("highs", supports_quadratics=False, supports_duals=False),
    Solver(
        "ipopt",
        supports_integer_variables=False,
        supports_objective_sense=False,
        supports_write=False,
    ),
]


# Variable ID for constant terms. This variable ID is reserved.
CONST_TERM = 0

RESERVED_COL_KEYS = (
    COEF_KEY,
    VAR_KEY,
    QUAD_VAR_KEY,
    CONSTRAINT_KEY,
    SOLUTION_KEY,
    DUAL_KEY,
)


class _ConfigMeta(type):
    """Metaclass for Config that stores the default values of all configuration options."""

    def __init__(cls, name, bases, dct):
        super().__init__(name, bases, dct)
        cls._defaults = {
            k: v
            for k, v in dct.items()
            if not k.startswith("_") and type(v) != classmethod  # noqa: E721 (didn't want to mess with it since it works)
        }


class Config(metaclass=_ConfigMeta):
    """
    Global settings for Pyoframe (for advanced users).
    """

    default_solver: SUPPORTED_SOLVER_TYPES | Solver | Literal["raise", "auto"] = "auto"
    """
<<<<<<< HEAD
    Setting for internal testing purposes only.
        
    The solver to be used if no solver is specified while constructing a [Model][pyoframe.Model].
    Overrides the default behavior of automatically trying to detect and use whichever solver is installed.
    This setting is used for testing only; users should specify their preferred solver during Model construction.
=======
    The solver to use when [Model][pyoframe.Model] is instantiated without specifying a solver.
    If `auto`, Pyoframe will choose the first solver in [SUPPORTED_SOLVERS][pyoframe.constants.SUPPORTED_SOLVERS] that doesn't produce an error.
    If `raise`, an exception will be raised when [Model][pyoframe.Model] is instantiated without specifying a solver.

    We recommend that users specify their solver when instantiating [Model][pyoframe.Model] rather than relying on this option.
>>>>>>> f774d7ef
    """

    disable_unmatched_checks: bool = False
    """
    Improve performance by skipping unmatched checks (not recommended).

    When `True`, unmatched checks are disabled which effectively means that all expressions
    are treated as if they contained [`.keep_unmatched()`][pyoframe.Expression.keep_unmatched]
    (unless [`.drop_unmatched()`][pyoframe.Expression.drop_unmatched] was applied).

    !!! warning
        This might improve performance, but it will suppress the "unmatched" errors that alert developers to unexpected
        behaviors (see [here](../../learn/getting-started/special-functions.md#drop_unmatched-and-keep_unmatched)).
        Only consider enabling after you have thoroughly tested your code.

    Examples:
        >>> import polars as pl
        >>> population = pl.DataFrame({"city": ["Toronto", "Vancouver", "Montreal"], "pop": [2_731_571, 631_486, 1_704_694]}).to_expr()
        >>> population_influx = pl.DataFrame({"city": ["Toronto", "Vancouver", "Montreal"],"influx": [100_000, 50_000, None],}).to_expr()
        
        Normally, an error warns users that the two expressions have conflicting indices:
        >>> population + population_influx
        Traceback (most recent call last):
        ...
        pyoframe.constants.PyoframeError: Failed to add expressions:
        <Expression size=3 dimensions={'city': 3} terms=3> + <Expression size=2 dimensions={'city': 2} terms=2>
        Due to error:
        Dataframe has unmatched values. If this is intentional, use .drop_unmatched() or .keep_unmatched()
        shape: (1, 2)
        ┌──────────┬────────────┐
        │ city     ┆ city_right │
        │ ---      ┆ ---        │
        │ str      ┆ str        │
        ╞══════════╪════════════╡
        │ Montreal ┆ null       │
        └──────────┴────────────┘
        
        But if `Config.disable_unmatched_checks = True`, the error is suppressed and the sum is considered to be `population.keep_unmatched() + population_influx.keep_unmatched()`:
        >>> pf.Config.disable_unmatched_checks = True
        >>> population + population_influx
        <Expression size=3 dimensions={'city': 3} terms=3>
        [Toronto]: 2831571
        [Vancouver]: 681486
        [Montreal]: 1704694
    """

    print_max_line_length: int = 80
    """
    Maximum number of characters to print in a single line.

    Examples:
        >>> pf.Config.print_max_line_length = 20
        >>> m = pf.Model()
        >>> m.vars = pf.Variable({"x": range(1000)})
        >>> pf.sum(m.vars)
        <Expression size=1 dimensions={} terms=1000>
        vars[0] + vars[1] + …

    """

    print_max_lines: int = 15
    """
    Maximum number of lines to print.

    Examples:
        >>> pf.Config.print_max_lines = 3
        >>> import pandas as pd
        >>> expr = pd.DataFrame({"day_of_year": list(range(365)), "value": list(range(365))}).to_expr()
        >>> expr
        <Expression size=365 dimensions={'day_of_year': 365} terms=365>
        [0]: 0
        [1]: 1
        [2]: 2
         ⋮
    """

    print_max_set_elements: int = 50
    """
    Maximum number of elements in a set to print.
    
    Examples:
        >>> pf.Config.print_max_set_elements = 5
        >>> pf.Set(x=range(1000))
        <Set size=1000 dimensions={'x': 1000}>
        [0, 1, 2, 3, 4, …]
    """

    enable_is_duplicated_expression_safety_check: bool = False
    """
    Setting for internal testing purposes only.
    
    When `True`, pyoframe checks that there are no bugs leading to duplicated terms in expressions.
    """

    integer_tolerance: float = 1e-8
    """
    Tolerance for checking if a floating point value is an integer.

    !!! info
        For convenience, Pyoframe returns the solution of integer and binary variables as integers not floating point values.
        To do so, Pyoframe must convert the solver-provided floating point values to integers. To avoid unexpected rounding errors,
        Pyoframe uses this tolerance to check that the floating point result is an integer as expected. Overly tight tolerances can trigger
        unexpected errors. Setting the tolerance to zero disables the check.
    """

    float_to_str_precision: Optional[int] = 5
    """Number of decimal places to use when displaying mathematical expressions."""

    print_uses_variable_names: bool = True
    """
    Improve performance by not tracking the link between variable IDs and variable names.

    If set to `False`, printed expression will use variable IDs instead of variable names
    which might make debugging difficult.

    !!! warning
        This setting must be changed before instantiating a [Model][pyoframe.Model].
    
    Examples:
        >>> pf.Config.print_uses_variable_names = False
        >>> m = pf.Model()
        >>> m.my_var = pf.Variable()
        >>> 2 * m.my_var
        <Expression size=1 dimensions={} terms=1>
        2 x1
    """

    @classmethod
    def reset_defaults(cls):
        """
        Resets all configuration options to their default values.
        """
        for key, value in cls._defaults.items():
            setattr(cls, key, value)


class ConstraintSense(Enum):
    LE = "<="
    GE = ">="
    EQ = "="

    def to_poi(self):
        if self == ConstraintSense.LE:
            return poi.ConstraintSense.LessEqual
        elif self == ConstraintSense.EQ:
            return poi.ConstraintSense.Equal
        elif self == ConstraintSense.GE:
            return poi.ConstraintSense.GreaterEqual
        else:
            raise ValueError(f"Invalid constraint type: {self}")  # pragma: no cover


class ObjSense(Enum):
    MIN = "min"
    MAX = "max"

    def to_poi(self):
        if self == ObjSense.MIN:
            return poi.ObjectiveSense.Minimize
        elif self == ObjSense.MAX:
            return poi.ObjectiveSense.Maximize
        else:
            raise ValueError(f"Invalid objective sense: {self}")  # pragma: no cover


class VType(Enum):
    """An enum to specify the variable type (continuous, binary, or integer)."""

    CONTINUOUS = "continuous"
    BINARY = "binary"
    INTEGER = "integer"

    def to_poi(self):
        if self == VType.CONTINUOUS:
            return poi.VariableDomain.Continuous
        elif self == VType.BINARY:
            return poi.VariableDomain.Binary
        elif self == VType.INTEGER:
            return poi.VariableDomain.Integer
        else:
            raise ValueError(f"Invalid variable type: {self}")  # pragma: no cover


class UnmatchedStrategy(Enum):
    UNSET = "not_set"
    DROP = "drop"
    KEEP = "keep"


# This is a hack to get the Literal type for VType
# See: https://stackoverflow.com/questions/67292470/type-hinting-enum-member-value-in-python
ObjSenseValue = Literal["min", "max"]
VTypeValue = Literal["continuous", "binary", "integer"]
for enum, type in [(ObjSense, ObjSenseValue), (VType, VTypeValue)]:
    assert set(typing.get_args(type)) == {vtype.value for vtype in enum}

SUPPORTED_SOLVER_TYPES = Literal["gurobi", "highs", "ipopt"]
assert set(typing.get_args(SUPPORTED_SOLVER_TYPES)) == {
    s.name for s in SUPPORTED_SOLVERS
}


class PyoframeError(Exception):
    pass<|MERGE_RESOLUTION|>--- conflicted
+++ resolved
@@ -89,19 +89,11 @@
 
     default_solver: SUPPORTED_SOLVER_TYPES | Solver | Literal["raise", "auto"] = "auto"
     """
-<<<<<<< HEAD
-    Setting for internal testing purposes only.
-        
-    The solver to be used if no solver is specified while constructing a [Model][pyoframe.Model].
-    Overrides the default behavior of automatically trying to detect and use whichever solver is installed.
-    This setting is used for testing only; users should specify their preferred solver during Model construction.
-=======
     The solver to use when [Model][pyoframe.Model] is instantiated without specifying a solver.
     If `auto`, Pyoframe will choose the first solver in [SUPPORTED_SOLVERS][pyoframe.constants.SUPPORTED_SOLVERS] that doesn't produce an error.
     If `raise`, an exception will be raised when [Model][pyoframe.Model] is instantiated without specifying a solver.
 
     We recommend that users specify their solver when instantiating [Model][pyoframe.Model] rather than relying on this option.
->>>>>>> f774d7ef
     """
 
     disable_unmatched_checks: bool = False
