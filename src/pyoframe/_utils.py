--- conflicted
+++ resolved
@@ -5,11 +5,7 @@
 from collections.abc import Iterable
 from dataclasses import dataclass, field
 from functools import wraps
-<<<<<<< HEAD
-from typing import TYPE_CHECKING, Any, Protocol, Union
-=======
-from typing import TYPE_CHECKING, Any, Callable
->>>>>>> 1f7d3924
+from typing import TYPE_CHECKING, Any, Callable, Protocol, Union
 
 import pandas as pd
 import polars as pl
@@ -23,11 +19,7 @@
 )
 
 if TYPE_CHECKING:  # pragma: no cover
-<<<<<<< HEAD
-    from pyoframe._core import Expression
-=======
-    from pyoframe._core import SupportsMath
->>>>>>> 1f7d3924
+    from pyoframe._core import Expression, SupportsMath
     from pyoframe._model import Variable
     from pyoframe._model_element import ModelElementWithId
 
