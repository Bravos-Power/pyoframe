--- conflicted
+++ resolved
@@ -413,24 +413,15 @@
         These files can be useful for manually debugging a model.
         Consult your solver documentation to learn more.
 
-<<<<<<< HEAD
-        When creating your model, set `solver_uses_variable_names` to make the outputed file human-readable.
-=======
         When creating your model, set [`solver_uses_variable_names`][pyoframe.Model]
         to make the outputed file human-readable.
->>>>>>> f7c01d3b
 
         ```python
         m = pf.Model(solver_uses_variable_names=True)
         ```
 
-<<<<<<< HEAD
-        For Gurobi, `solver_uses_variable_names=True` is mandatory when using .write(). This may become mandatory for other
-        solvers too without notice.
-=======
         For Gurobi, `solver_uses_variable_names=True` is mandatory when using
         .write(). This may become mandatory for other solvers too without notice.
->>>>>>> f7c01d3b
 
         Parameters:
             file_path:
@@ -440,15 +431,9 @@
         """
         if not self.solver.supports_write:
             raise NotImplementedError(f"{self.solver.name} does not support .write()")
-<<<<<<< HEAD
-        if not self.use_var_names and self.solver.supports_repeat_names:
-            raise ValueError(
-                f"{self.solver.name} requires use_var_names=True to use .write()"
-=======
         if not self.solver_uses_variable_names and self.solver.block_auto_names:
             raise ValueError(
                 f"{self.solver.name} requires solver_uses_variable_names=True to use .write()"
->>>>>>> f7c01d3b
             )
 
         file_path = Path(file_path)
