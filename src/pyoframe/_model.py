--- conflicted
+++ resolved
@@ -291,27 +291,7 @@
         return self._constraints
 
     @property
-    def has_objective(self) -> bool:
-        """Returns whether the model's objective has been defined.
-
-        Examples:
-            >>> m = pf.Model()
-            >>> m.has_objective
-            False
-            >>> m.X = pf.Variable()
-            >>> m.maximize = m.X
-            >>> m.has_objective
-            True
-        """
-        return self._objective is not None
-
-    @property
     def objective(self) -> Objective:
-<<<<<<< HEAD
-        """Returns the model's objective."""
-        if self._objective is None:
-            raise ValueError("No objective has been set.")
-=======
         """Returns the model's objective.
 
         Raises:
@@ -334,7 +314,6 @@
         """
         if self._objective is None:
             raise ValueError("Objective is not defined.")
->>>>>>> 1f7d3924
         return self._objective
 
     @property
