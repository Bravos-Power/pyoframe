--- conflicted
+++ resolved
@@ -355,13 +355,8 @@
                 self._constraints.append(__value)
         return super().__setattr__(__name, __value)
 
-<<<<<<< HEAD
-    def __getattribute__(self, name: str) -> Any:
-        # Defining this prevents pylance from giving error 'reportAttributeAccess'
-=======
     # Defining a custom __getattribute__ prevents type checkers from complaining about attribute access
     def __getattribute__(self, name: str) -> Any:
->>>>>>> d2116665
         return super().__getattribute__(name)
 
     def __repr__(self) -> str:
