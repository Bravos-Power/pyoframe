--- conflicted
+++ resolved
@@ -4,11 +4,7 @@
 
 
 class Objective(Expression):
-<<<<<<< HEAD
-    def __init__(self, expr: SupportsMath, sense: ObjSense | ObjSenseValue) -> None:
-=======
-    def __init__(self, expr: Expressionable, sense: Union[ObjSense, ObjSenseValue]) -> None:
->>>>>>> 2571fec3
+    def __init__(self, expr: SupportsMath, sense: Union[ObjSense, ObjSenseValue]) -> None:
         """
         Examples
         --------
