--- conflicted
+++ resolved
@@ -1,11 +1,9 @@
 from __future__ import annotations
 from typing import (
     TYPE_CHECKING,
-    Dict,
     Iterable,
     List,
     Mapping,
-    Optional,
     Protocol,
     Sequence,
     overload,
@@ -17,13 +15,14 @@
 import polars as pl
 
 from pyoframe.arithmetic import add_expressions, get_dimensions
+from pyoframe.constants import Config
 from pyoframe.constants import (
     COEF_KEY,
     CONST_TERM,
     RESERVED_COL_KEYS,
     VAR_KEY,
     ConstraintSense,
-    MissingStrategy,
+    UnmatchedStrategy,
 )
 from pyoframe.util import (
     cast_coef_to_string,
@@ -56,15 +55,15 @@
     """Any object that can be converted into an expression."""
 
     def __init__(self):
-        self.missing_strategy = MissingStrategy.ERROR
+        self.unmatched_strategy = UnmatchedStrategy.ERROR if Config.default_to_error_on_missing else UnmatchedStrategy.KEEP
         self.allowed_new_dims: List[str] = []
 
-    def fill_missing(self):
-        self.missing_strategy = MissingStrategy.FILL
+    def keep_unmatched(self):
+        self.unmatched_strategy = UnmatchedStrategy.KEEP
         return self
 
-    def drop_missing(self):
-        self.missing_strategy = MissingStrategy.DROP
+    def drop_unmatched(self):
+        self.unmatched_strategy = UnmatchedStrategy.DROP
         return self
 
     def add_dim(self, *dims: str):
@@ -158,7 +157,7 @@
     def _new(self, data: pl.DataFrame):
         s = Set(data)
         s._model = self._model
-        s.missing_strategy = self.missing_strategy
+        s.unmatched_strategy = self.unmatched_strategy
         return s
 
     @staticmethod
@@ -369,7 +368,6 @@
         [2,1]: 4 quantity[2,1]
         [2,2]: 4 quantity[2,1] +5 quantity[2,2]
         """
-
         dims = self.dimensions
         if dims is None:
             raise ValueError(
@@ -501,12 +499,9 @@
             )
         multiplier = other.data.drop(VAR_KEY)
 
-        dims = self.dimensions
-        other_dims = other.dimensions
-        if dims is None or other_dims is None:
-            dims_in_common = []
-        else:
-            dims_in_common = [dim for dim in dims if dim in other_dims]
+        dims = self.dimensions_unsafe
+        other_dims = other.dimensions_unsafe
+        dims_in_common = [dim for dim in dims if dim in other_dims]
 
         data = (
             self.data.join(
@@ -530,7 +525,7 @@
     def _new(self, data: pl.DataFrame) -> Expression:
         e = Expression(data)
         e._model = self._model
-        e.missing_strategy = self.missing_strategy
+        e.unmatched_strategy = self.unmatched_strategy
         e.allowed_new_dims = self.allowed_new_dims
         return e
 
@@ -712,21 +707,9 @@
         by = [by]
     expr = expr.to_expr()
     dimensions = expr.dimensions
+    assert dimensions is not None, "Cannot sum by dimensions with an expression with no dimensions."
     remaining_dims = [dim for dim in dimensions if dim not in by]
     return sum(over=remaining_dims, expr=expr)
-
-<<<<<<< HEAD
-=======
-    # lhs = lhs.to_expr()
-    # if not isinstance(rhs, (int, float)):
-    #     rhs = rhs.to_expr()
-    #     if not lhs.indices_match(rhs):
-    #         raise ValueError(
-    #             "LHS and RHS values have different indices"
-    #             + str(lhs)
-    #             + "\nvs\n"
-    #             + str(rhs)
-    #         )
 
 def sum_list(*elist: Iterable[SupportsToExpr] | SupportsToExpr) -> Expression:
     """
@@ -754,12 +737,18 @@
     """
 
     assert len(elist) > 0, "At least one element must be provided."
-    elist = [el.to_expr() for el in parse_inputs_as_iterable(*elist)]
+    elist: List[Expression] = [el.to_expr() for el in parse_inputs_as_iterable(*elist)]
 
     # Check that dimensions are consistent
-    dims = set(elist[0].dimensions)
+    dims = elist[0].dimensions
+    if dims is None:
+        for el in elist[1:]:
+            if el.dimensions is not None:
+                raise ValueError("Cannot sum expressions since an element is being summed when .")
+
     for el in elist[1:]:
-        if set(el.dimensions) != dims:
+        dims_other = el.dimensions
+        if ((dims is None) != (dims_other is None)) or dims != set(dims_other):
             raise ValueError(f"Incompatible dimensions: {dims}, {el.dimensions}")
 
     return elist[0]._new(
@@ -768,7 +757,6 @@
         ],
         how="vertical_relaxed")
     )
->>>>>>> aee906da
 
 class Constraint(Expression):
     def __init__(self, lhs: Expression | pl.DataFrame, sense: ConstraintSense):
