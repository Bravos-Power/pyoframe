--- conflicted
+++ resolved
@@ -566,9 +566,6 @@
         return expr.to_expr().sum(over)
 
 
-<<<<<<< HEAD
-    
-=======
 def sum_by(by: str | Sequence[str], expr: Expressionable) -> "Expression":
     if isinstance(by, str):
         by = [by]
@@ -577,7 +574,6 @@
     remaining_dims = [dim for dim in dimensions if dim not in by]
     return sum(over=remaining_dims, expr=expr)
 
->>>>>>> d7761dce
 
 def build_constraint(lhs: Expressionable, rhs, sense):
     lhs = lhs.to_expr()
