--- conflicted
+++ resolved
@@ -2200,29 +2200,11 @@
             self._model.solver.check_supports_integer_variables()
             kwargs["domain"] = self.vtype._to_poi()
 
-<<<<<<< HEAD
         if self.dimensions is not None and self._model.solver_uses_variable_names:
-            df = (
-                concat_dimensions(self.data, prefix=self.name)
-                .with_columns(
-                    pl.col("concated_dim")
-                    .map_elements(
-                        lambda name: self._model.poi.add_variable(
-                            name=name, **kwargs
-                        ).index,
-                        return_dtype=KEY_TYPE,
-                    )
-                    .alias(VAR_KEY)
-                )
-                .drop("concated_dim")
-            )
-=======
-        if self.dimensions is not None and self._model.use_var_names:
             names = concat_dimensions(self.data, prefix=self.name)[
                 "concated_dim"
             ].to_list()
             ids = [self._model.poi.add_variable(name=n, **kwargs).index for n in names]
->>>>>>> a12609d6
         else:
             if self._model.solver_uses_variable_names:
                 kwargs["name"] = self.name
