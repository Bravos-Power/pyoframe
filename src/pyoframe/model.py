--- conflicted
+++ resolved
@@ -32,12 +32,8 @@
         name:
             The name of the model. Currently it is not used for much.
         solver:
-<<<<<<< HEAD
-            The solver to use. If `None`, Pyoframe will try to detect and use whichever solver is installed.
-=======
             The solver to use. If `None`, Pyoframe will try to use whichever solver is installed
             (unless [Config.default_solver][pyoframe.Config.default_solver] was changed from its default value of `auto`).
->>>>>>> f774d7ef
         solver_env:
             Gurobi only: a dictionary of parameters to set when creating the Gurobi environment.
         use_var_names:
